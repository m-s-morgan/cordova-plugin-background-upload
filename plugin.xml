--- conflicted
+++ resolved
@@ -18,36 +18,18 @@
         <framework src="net.gotev:uploadservice-okhttp:3.5.2" />
         <framework src="com.sromku:simple-storage:1.2.0" />
         <framework src="com.github.satyan:sugar:1.5" />
-<<<<<<< HEAD
         <framework src="com.github.pwittchen:reactivenetwork-rx2:3.0.6" />
-=======
-
          <edit-config file="AndroidManifest.xml" mode="merge" target="/manifest/application">
             <application android:name="com.orm.SugarApp" />
         </edit-config>
-        
->>>>>>> ef29ff50
+
         <config-file target="res/xml/config.xml" parent="/*">
             <feature name="FileTransferBackground">
                 <param name="android-package" value="com.spoon.backgroundfileupload.FileTransferBackground" />
             </feature>
-<<<<<<< HEAD
-			<feature name="UploadPayload">
-                <param name="android-package" value="com.spoon.backgroundfileupload.UploadPayload" />
-=======
-            <feature name="NetworkMonitor">
-                <param name="android-package" value="com.spoon.backgroundfileupload.NetworkMonitor" />
->>>>>>> ef29ff50
-            </feature>
             <feature name="UploadEvent">
                 <param name="android-package" value="com.spoon.backgroundfileupload.UploadEvent" />
             </feature>
-<<<<<<< HEAD
-=======
-            <feature name="ConnectionStatusListener">
-                <param name="android-package" value="com.spoon.backgroundfileupload.ConnectionStatusListener" />
-            </feature>
->>>>>>> ef29ff50
             <feature name="PendingUpload">
                 <param name="android-package" value="com.spoon.backgroundfileupload.PendingUpload" />
             </feature>
