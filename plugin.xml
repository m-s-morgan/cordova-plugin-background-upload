<?xml version="1.0" encoding="UTF-8"?>
<plugin xmlns="http://apache.org/cordova/ns/plugins/1.0" xmlns:android="http://schemas.android.com/apk/res/android" id="@spoonconsulting/cordova-plugin-background-upload" version="4.0.0">
    <name>Cordova Background Upload Plugin</name>
    <description>Background Upload plugin for Cordova</description>
    <license>ISC</license>
    <keywords>cordova,background,file,download,workmanager</keywords>
    <js-module src="www/FileTransferManager.js" name="FileTransferManager">
        <clobbers target="FileTransferManager" />
    </js-module>
     <engines>
        <engine name="cordova" version=">=8.0.0" />
        <engine name="cordova-android" version=">=8.0.0" />
    </engines>
   <dependency id="cordova-plugin-androidx" version="1.0.2"/>
   <dependency id="cordova-plugin-androidx-adapter" version="1.1.0"/>
   <dependency id="cordova-plugin-file" version="6.0.2"/>
    <platform name="android">
        <framework src="com.sromku:simple-storage:1.2.0" />
        <framework src="androidx.work:work-runtime:2.7.1" />
        <framework src="io.reactivex.rxjava3:rxjava:3.0.13" />
        <framework src="com.squareup.okhttp3:okhttp:4.9.0" />
        <framework src="androidx.room:room-runtime:2.3.0" />
        <framework src="src/android/config.gradle" custom="true" type="gradleReference"/>
        <config-file target="res/xml/config.xml" parent="/*">
            <feature name="FileTransferBackground">
                <param name="android-package" value="com.spoon.backgroundfileupload.FileTransferBackground" />
            </feature>
            <feature name="UploadEvent">
                <param name="android-package" value="com.spoon.backgroundfileupload.UploadEvent" />
            </feature>
            <feature name="PendingUpload">
                <param name="android-package" value="com.spoon.backgroundfileupload.PendingUpload" />
            </feature>
            <feature name="NotificationHandler">
                <param name="android-package" value="com.spoon.backgroundfileupload.NotificationHandler" />
            </feature>
        </config-file>
        <config-file target="AndroidManifest.xml" parent="/manifest">
            <uses-permission android:name="android.permission.WRITE_EXTERNAL_STORAGE" />
            <uses-permission android:name="android.permission.READ_EXTERNAL_STORAGE" />
            <uses-permission android:name="android.permission.INTERNET" />
            <uses-permission android:name="android.permission.ACCESS_NETWORK_STATE" />
<<<<<<< HEAD
            <uses-permission android:name="android.permission.ACCESS_WIFI_STATE" />
=======
            <uses-permission android:name="android.permission.FOREGROUND_SERVICE" />
>>>>>>> 436aa71f
        </config-file>
        <config-file target="AndroidManifest.xml" parent="/manifest/application">
            <meta-data android:name="DATABASE" android:value="cordova-plugin-background-upload.db" />
            <meta-data android:name="VERSION" android:value="1" />
            <meta-data android:name="QUERY_LOG" android:value="false" />
            <meta-data android:name="DOMAIN_PACKAGE_NAME" android:value="com.spoon.backgroundfileupload" />
            <service android:name="com.spoon.backgroundfileupload.ManagerService" />
        </config-file>
        <source-file src="src/android/FileTransferBackground.java" target-dir="src/com/spoon/backgroundfileupload" />
        <source-file src="src/android/UploadTask.java" target-dir="src/com/spoon/backgroundfileupload" />
        <source-file src="src/android/AckDatabase.java" target-dir="src/com/spoon/backgroundfileupload" />
        <source-file src="src/android/UploadEventDao.java" target-dir="src/com/spoon/backgroundfileupload" />
        <source-file src="src/android/UploadEvent.java" target-dir="src/com/spoon/backgroundfileupload" />
<<<<<<< HEAD
        <source-file src="src/android/ProgressRequestBody.java" target-dir="src/com/spoon/backgroundfileupload" />
        <source-file src="src/android/UploadForegroundNotification.java" target-dir="src/com/spoon/backgroundfileupload" />
        <source-file src="src/android/UploadNotification.java" target-dir="src/com/spoon/backgroundfileupload" />
=======
        <source-file src="src/android/NotificationHandler.java" target-dir="src/com/spoon/backgroundfileupload" />
        <source-file src="src/android/ManagerService.java" target-dir="src/com/spoon/backgroundfileupload" />
>>>>>>> 436aa71f
        <resource-file src="src/android/res/ic_upload.png" target="res/drawable/ic_upload.png" />
        <resource-file src="src/android/res/notification_small.xml" target="res/layout/notification_small.xml" />
    </platform>
    <platform name="ios">
        <framework src="AFNetworking" type="podspec" spec="~> 4.0.1" />
        <config-file target="config.xml" parent="/*">
            <feature name="FileTransferBackground">
                <param name="ios-package" value="FileTransferBackground" />
            </feature>
        </config-file>
        <header-file src="src/ios/FileTransferBackground.h" />
        <source-file src="src/ios/FileTransferBackground.m" />
        <header-file src="src/ios/UploadEvent.h" />
        <source-file src="src/ios/UploadEvent.m" />
        <header-file src="src/ios/FileUploader.h" />
        <source-file src="src/ios/FileUploader.m" />
    </platform>
</plugin><|MERGE_RESOLUTION|>--- conflicted
+++ resolved
@@ -31,43 +31,29 @@
             <feature name="PendingUpload">
                 <param name="android-package" value="com.spoon.backgroundfileupload.PendingUpload" />
             </feature>
-            <feature name="NotificationHandler">
-                <param name="android-package" value="com.spoon.backgroundfileupload.NotificationHandler" />
-            </feature>
         </config-file>
         <config-file target="AndroidManifest.xml" parent="/manifest">
             <uses-permission android:name="android.permission.WRITE_EXTERNAL_STORAGE" />
             <uses-permission android:name="android.permission.READ_EXTERNAL_STORAGE" />
             <uses-permission android:name="android.permission.INTERNET" />
             <uses-permission android:name="android.permission.ACCESS_NETWORK_STATE" />
-<<<<<<< HEAD
             <uses-permission android:name="android.permission.ACCESS_WIFI_STATE" />
-=======
-            <uses-permission android:name="android.permission.FOREGROUND_SERVICE" />
->>>>>>> 436aa71f
         </config-file>
         <config-file target="AndroidManifest.xml" parent="/manifest/application">
             <meta-data android:name="DATABASE" android:value="cordova-plugin-background-upload.db" />
             <meta-data android:name="VERSION" android:value="1" />
             <meta-data android:name="QUERY_LOG" android:value="false" />
             <meta-data android:name="DOMAIN_PACKAGE_NAME" android:value="com.spoon.backgroundfileupload" />
-            <service android:name="com.spoon.backgroundfileupload.ManagerService" />
         </config-file>
         <source-file src="src/android/FileTransferBackground.java" target-dir="src/com/spoon/backgroundfileupload" />
         <source-file src="src/android/UploadTask.java" target-dir="src/com/spoon/backgroundfileupload" />
         <source-file src="src/android/AckDatabase.java" target-dir="src/com/spoon/backgroundfileupload" />
         <source-file src="src/android/UploadEventDao.java" target-dir="src/com/spoon/backgroundfileupload" />
         <source-file src="src/android/UploadEvent.java" target-dir="src/com/spoon/backgroundfileupload" />
-<<<<<<< HEAD
         <source-file src="src/android/ProgressRequestBody.java" target-dir="src/com/spoon/backgroundfileupload" />
         <source-file src="src/android/UploadForegroundNotification.java" target-dir="src/com/spoon/backgroundfileupload" />
         <source-file src="src/android/UploadNotification.java" target-dir="src/com/spoon/backgroundfileupload" />
-=======
-        <source-file src="src/android/NotificationHandler.java" target-dir="src/com/spoon/backgroundfileupload" />
-        <source-file src="src/android/ManagerService.java" target-dir="src/com/spoon/backgroundfileupload" />
->>>>>>> 436aa71f
         <resource-file src="src/android/res/ic_upload.png" target="res/drawable/ic_upload.png" />
-        <resource-file src="src/android/res/notification_small.xml" target="res/layout/notification_small.xml" />
     </platform>
     <platform name="ios">
         <framework src="AFNetworking" type="podspec" spec="~> 4.0.1" />
