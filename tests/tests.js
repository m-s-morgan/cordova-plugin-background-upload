/* global FileTransferManager, TestUtils */

exports.defineAutoTests = function () {
  describe('Uploader', function () {
    jasmine.DEFAULT_TIMEOUT_INTERVAL = 25000
    var sampleFile = 'tree.jpg'
    var path = ''
    var serverHost = window.cordova.platformId === 'android' ? '10.0.2.2' : 'localhost'
    var serverUrl = 'http://' + serverHost + ':3000/upload'

    beforeEach(function (done) {
      TestUtils.copyFileToDataDirectory(sampleFile).then(function (newPath) {
        path = newPath
        done()
      })
    })

    afterEach(function (done) {
      TestUtils.deleteFile(sampleFile).then(done)
    })
    describe('Add upload', function () {
      it('exposes FileTransferManager globally', function () {
        expect(FileTransferManager).toBeDefined()
      })

      it('should have init function', function () {
        expect(FileTransferManager.init).toBeDefined()
      })

      it('should have startUpload function', function () {
        var nativeUploader = FileTransferManager.init()
        expect(nativeUploader.startUpload).toBeDefined()
      })

      it('returns an error if no argument is given', function (done) {
        var nativeUploader = FileTransferManager.init()
        nativeUploader.addEventListener(function (result) {
          expect(result.error).toBe('upload settings object is missing or invalid argument')
          nativeUploader.removeEventListener()
          done()
        })
        nativeUploader.startUpload(null)
      })

      it('returns an error if upload id is missing', function (done) {
        var nativeUploader = FileTransferManager.init()
        nativeUploader.addEventListener(function (result) {
          expect(result.error).toBe('upload id is required')
          nativeUploader.removeEventListener()
          done()
        })
        nativeUploader.startUpload({ })
      })

      it('returns an error if serverUrl is missing', function (done) {
        var nativeUploader = FileTransferManager.init()
        nativeUploader.addEventListener(function (result) {
          expect(result.id).toBe('test_id')
          expect(result.error).toBe('server url is required')
          nativeUploader.removeEventListener()
          done()
        })
        nativeUploader.startUpload({ id: 'test_id', filePath: path })
      })

      it('returns an error if serverUrl is invalid', function (done) {
        var nativeUploader = FileTransferManager.init()
        nativeUploader.addEventListener(function (result) {
          expect(result).toBeDefined()
          expect(result.id).toBe('123_456')
          expect(result.error).toBe('invalid server url')
          nativeUploader.removeEventListener()
          done()
        })
        nativeUploader.startUpload({ id: '123_456', serverUrl: '  ' })
      })

      it('returns an error if filePath is missing', function (done) {
        var nativeUploader = FileTransferManager.init()
        nativeUploader.addEventListener(function (result) {
          expect(result.id).toBe('some_id')
          expect(result.error).toBe('filePath is required')
          done()
        })
        nativeUploader.startUpload({ id: 'some_id', serverUrl: serverUrl })
      })

      it('sends upload progress events', function (done) {
        var nativeUploader = FileTransferManager.init()
        var cb = function (upload) {
          if (upload.state === 'UPLOADED') {
            nativeUploader.acknowledgeEvent(upload.eventId)
            nativeUploader.removeEventListener()
            done()
          } else if (upload.state === 'UPLOADING') {
            expect(upload.id).toBe('a_file_id')
            expect(typeof upload.progress).toBe('number')
            expect(upload.eventId).toBeUndefined()
            expect(upload.error).toBeUndefined()
          }
        }
        nativeUploader.addEventListener(cb)
        nativeUploader.startUpload({ id: 'a_file_id', serverUrl: serverUrl, filePath: path })
      })

      it('sends success callback when upload is completed', function (done) {
        var nativeUploader = FileTransferManager.init()
        var cb = function (upload) {
          if (upload.state === 'UPLOADED') {
            expect(upload.id).toBe('abc')
            expect(upload.eventId).toBeDefined()
            expect(upload.error).toBeUndefined()
            var response = JSON.parse(upload.serverResponse)
            delete response.receivedInfo.headers
            expect(response.receivedInfo).toEqual({
              originalFilename: sampleFile,
              accessMode: 'public',
              height: 4032,
              grayscale: false,
              width: 3024,
              parameters: {}
            })
            nativeUploader.acknowledgeEvent(upload.eventId)
            nativeUploader.removeEventListener()
            done()
          }
        }
        nativeUploader.addEventListener(cb)
        nativeUploader.startUpload({ id: 'abc', serverUrl: serverUrl, filePath: path })
      })

      it('returns server status code in event', function (done) {
        var nativeUploader = FileTransferManager.init()
        var cb = function (upload) {
          if (upload.state === 'UPLOADED') {
            expect(upload.id).toBe('pkl')
            expect(upload.statusCode).toBe(210)
            nativeUploader.acknowledgeEvent(upload.eventId)
            nativeUploader.removeEventListener()
            done()
          }
        }
        nativeUploader.addEventListener(cb)
        nativeUploader.startUpload({ id: 'pkl', serverUrl: serverUrl, filePath: path })
      })

      it('sends headers during upload', function (done) {
        var nativeUploader = FileTransferManager.init()
        var headers = { signature: 'secret_hash', source: 'test' }
        var cb = function (upload) {
          if (upload.state === 'UPLOADED') {
            expect(upload.id).toBe('plop')
            var response = JSON.parse(upload.serverResponse)
            expect(response.receivedInfo.headers.signature).toBe('secret_hash')
            expect(response.receivedInfo.headers.source).toBe('test')
            nativeUploader.acknowledgeEvent(upload.eventId)
            nativeUploader.removeEventListener()
            done()
          }
        }
        nativeUploader.addEventListener(cb)
        nativeUploader.startUpload({ id: 'plop', serverUrl: serverUrl, filePath: path, headers: headers })
      })

      it('sends parameters during upload', function (done) {
        var nativeUploader = FileTransferManager.init()
        var params = {
          role: 'tester',
          type: 'authenticated'
        }
        var cb = function (upload) {
          if (upload.state === 'UPLOADED') {
            expect(upload.id).toBe('xeon')
            var response = JSON.parse(upload.serverResponse)
            expect(response.receivedInfo.parameters).toEqual(params)
            nativeUploader.acknowledgeEvent(upload.eventId)
            nativeUploader.removeEventListener()
            done()
          }
        }
        nativeUploader.addEventListener(cb)
        nativeUploader.startUpload({ id: 'xeon', serverUrl: serverUrl, filePath: path, parameters: params })
      })

      it('can upload in parallel', function (done) {
        var nativeUploader = FileTransferManager.init({ parallelUploadsLimit: 2 })
        var ids = new Set()
        var cb = function (upload) {
          if (upload.state === 'UPLOADED') {
            nativeUploader.acknowledgeEvent(upload.eventId)
            if (ids.size === 1) {
              expect(ids).toEqual(new Set(['file_1', 'file_2']))
            } else if (ids.size === 2) {
              nativeUploader.off('event', cb)
              done()
            }
          } else if (upload.state === 'UPLOADING') {
            ids.add(upload.id)
          }
        }
        nativeUploader.on('event', cb)
        nativeUploader.startUpload({ id: 'file_1', serverUrl: serverUrl, filePath: path })
        nativeUploader.startUpload({ id: 'file_2', serverUrl: serverUrl, filePath: path })
      })

      it('sends a FAILED event if upload fails', function (done) {
        var nativeUploader = FileTransferManager.init()
        var cb = function (upload) {
          if (upload.state === 'FAILED') {
            expect(upload.id).toBe('err_id')
            expect(upload.error).toBeDefined()
            expect(upload.errorCode).toBeDefined()
            nativeUploader.acknowledgeEvent(upload.eventId)
            nativeUploader.removeEventListener()
            done()
          }
        }
        nativeUploader.addEventListener(cb)
        nativeUploader.startUpload({ id: 'err_id', serverUrl: 'dummy_url', filePath: path })
      })

      it('sends a FAILED callback if file does not exist', function (done) {
        var nativeUploader = FileTransferManager.init()
        var cb = function (upload) {
          if (upload.state === 'FAILED') {
            expect(upload.id).toBe('nox')
            expect(upload.eventId).toBeUndefined()
            expect(upload.error).toContain('file does not exist')
            nativeUploader.removeEventListener()
            done()
          }
        }
        nativeUploader.addEventListener(cb)
        nativeUploader.startUpload({ id: 'nox', serverUrl: serverUrl, filePath: '/path/fake.jpg' })
      })
<<<<<<< HEAD

      it('can upload in parallel', function (done) {
        var nativeUploader = FileTransferManager.init({ parallelUploadsLimit: 2 })
        const ids = new Set()
        let uploadCount = 0
        var cb = function (upload) {
          if (upload.state === 'UPLOADED') {
            nativeUploader.acknowledgeEvent(upload.eventId)
            uploadCount++
            if (uploadCount === 2) {
              nativeUploader.removeEventListener()
              expect(ids.has('file_1')).toBeTruthy()
              expect(ids.has('file_2')).toBeTruthy()
              done()
            }
          } else if (upload.state === 'UPLOADING') {
            ids.add(upload.id)
          }
        }
        nativeUploader.addEventListener(cb)
        nativeUploader.startUpload({ id: 'file_1', serverUrl: serverUrl, filePath: path })
        nativeUploader.startUpload({ id: 'file_2', serverUrl: serverUrl, filePath: path })
      })
=======
>>>>>>> af8208ef
    })

    describe('Remove upload', function () {
      it('should have removeUpload function', function () {
        var nativeUploader = FileTransferManager.init()
        expect(nativeUploader.removeUpload).toBeDefined()
      })

      it('returns an error if no uploadId is given', function (done) {
        var nativeUploader = FileTransferManager.init()
        nativeUploader.removeUpload(null, null, function (result) {
          expect(result.error).toBe('upload id is required')
          done()
        })
      })

      it('returns an error if undefined uploadId is given', function (done) {
        var nativeUploader = FileTransferManager.init()
        nativeUploader.removeUpload(undefined, null, function (result) {
          expect(result.error).toBe('upload id is required')
          done()
        })
      })

      it('does not return error if uploadId is given', function (done) {
        var nativeUploader = FileTransferManager.init()
        nativeUploader.removeUpload('blob', done, null)
      })

      it('sends a FAILED callback when upload is removed', function (done) {
        var nativeUploader = FileTransferManager.init()
        var cb = function (upload) {
          if (upload.state === 'FAILED') {
            expect(upload.id).toBe('xyz')
            expect(upload.eventId).toBeDefined()
            expect(upload.error).toContain('cancel')
            expect(upload.errorCode).toBe(-999)
            nativeUploader.acknowledgeEvent(upload.eventId)
            nativeUploader.removeEventListener()
            done()
          } else if (upload.state === 'UPLOADING') {
            nativeUploader.removeUpload('xyz', null, null)
          }
        }
        nativeUploader.addEventListener(cb)
        nativeUploader.startUpload({ id: 'xyz', serverUrl: serverUrl, filePath: path })
      })
    })

    describe('Acknowledge event', function () {
      it('should have acknowledgeEvent function', function () {
        var nativeUploader = FileTransferManager.init()
        expect(nativeUploader.acknowledgeEvent).toBeDefined()
      })

      it('returns an error if no eventId is given', function (done) {
        var nativeUploader = FileTransferManager.init()
        nativeUploader.acknowledgeEvent(null, null, function (result) {
          expect(result.error).toBe('event id is required')
          done()
        })
      })

      it('returns an error if undefined eventId is given', function (done) {
        var nativeUploader = FileTransferManager.init()
        nativeUploader.acknowledgeEvent(undefined, null, function (result) {
          expect(result.error).toBe('event id is required')
          done()
        })
      })

      it('does not return error if eventId is given', function (done) {
        var nativeUploader = FileTransferManager.init()
        nativeUploader.acknowledgeEvent('x-coredata://123/UploadEvent/p1', done, null)
      })
    })
  })
}<|MERGE_RESOLUTION|>--- conflicted
+++ resolved
@@ -233,32 +233,6 @@
         nativeUploader.addEventListener(cb)
         nativeUploader.startUpload({ id: 'nox', serverUrl: serverUrl, filePath: '/path/fake.jpg' })
       })
-<<<<<<< HEAD
-
-      it('can upload in parallel', function (done) {
-        var nativeUploader = FileTransferManager.init({ parallelUploadsLimit: 2 })
-        const ids = new Set()
-        let uploadCount = 0
-        var cb = function (upload) {
-          if (upload.state === 'UPLOADED') {
-            nativeUploader.acknowledgeEvent(upload.eventId)
-            uploadCount++
-            if (uploadCount === 2) {
-              nativeUploader.removeEventListener()
-              expect(ids.has('file_1')).toBeTruthy()
-              expect(ids.has('file_2')).toBeTruthy()
-              done()
-            }
-          } else if (upload.state === 'UPLOADING') {
-            ids.add(upload.id)
-          }
-        }
-        nativeUploader.addEventListener(cb)
-        nativeUploader.startUpload({ id: 'file_1', serverUrl: serverUrl, filePath: path })
-        nativeUploader.startUpload({ id: 'file_2', serverUrl: serverUrl, filePath: path })
-      })
-=======
->>>>>>> af8208ef
     })
 
     describe('Remove upload', function () {
