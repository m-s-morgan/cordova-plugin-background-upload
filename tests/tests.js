/* global FileTransferManager, TestUtils */

exports.defineAutoTests = function () {
  describe('Uploader', function () {
    jasmine.DEFAULT_TIMEOUT_INTERVAL = 25000
    var sampleFile = 'tree.jpg'
    var path = ''
    var serverHost = window.cordova.platformId === 'android' ? '10.0.2.2' : 'localhost'
    var serverUrl = 'http://' + serverHost + ':3000/upload'
    var nativeUploader

    beforeEach(function (done) {
      TestUtils.copyFileToDataDirectory(sampleFile).then(function (newPath) {
        path = newPath
        done()
      })
    })

    afterEach(function (done) {
      TestUtils.deleteFile(sampleFile).then(done)
      if (nativeUploader) {
        nativeUploader.destroy()
      }
    })
    describe('Add upload', function () {
      it('exposes FileTransferManager globally', function () {
        expect(FileTransferManager).toBeDefined()
      })

      it('should have init function', function () {
        expect(FileTransferManager.init).toBeDefined()
      })

      it('should have startUpload function', function () {
<<<<<<< HEAD
        var nativeUploader = FileTransferManager.init({}, function (result) {})
=======
        nativeUploader = FileTransferManager.init()
>>>>>>> c447cd58
        expect(nativeUploader.startUpload).toBeDefined()
      })

      it('returns an error if no argument is given', function (done) {
<<<<<<< HEAD
        var nativeUploader = FileTransferManager.init({}, function (result) {
=======
        nativeUploader = FileTransferManager.init()
        nativeUploader.on('event', function (result) {
>>>>>>> c447cd58
          expect(result.error).toBe('upload settings object is missing or invalid argument')
          nativeUploader.destroy()
          done()
        })
        nativeUploader.startUpload(null)
      })

      it('returns an error if upload id is missing', function (done) {
<<<<<<< HEAD
        var nativeUploader = FileTransferManager.init({}, function (result) {
=======
        nativeUploader = FileTransferManager.init()
        nativeUploader.on('event', function (result) {
>>>>>>> c447cd58
          expect(result.error).toBe('upload id is required')
          nativeUploader.destroy()
          done()
        })
        nativeUploader.startUpload({ })
      })

      it('returns an error if serverUrl is missing', function (done) {
<<<<<<< HEAD
        var nativeUploader = FileTransferManager.init({}, function (result) {
=======
        nativeUploader = FileTransferManager.init()
        nativeUploader.on('event', function (result) {
>>>>>>> c447cd58
          expect(result.id).toBe('test_id')
          expect(result.error).toBe('server url is required')
          nativeUploader.destroy()
          done()
        })
        nativeUploader.startUpload({ id: 'test_id', filePath: path })
      })

      it('returns an error if serverUrl is invalid', function (done) {
<<<<<<< HEAD
        var nativeUploader = FileTransferManager.init({}, function (result) {
=======
        nativeUploader = FileTransferManager.init()
        nativeUploader.on('event', function (result) {
>>>>>>> c447cd58
          expect(result).toBeDefined()
          expect(result.id).toBe('123_456')
          expect(result.error).toBe('invalid server url')
          nativeUploader.destroy()
          done()
        })
        nativeUploader.startUpload({ id: '123_456', serverUrl: '  ' })
      })

      it('returns an error if filePath is missing', function (done) {
<<<<<<< HEAD
        var nativeUploader = FileTransferManager.init({}, function (result) {
=======
        nativeUploader = FileTransferManager.init()
        nativeUploader.on('event', function (result) {
>>>>>>> c447cd58
          expect(result.id).toBe('some_id')
          expect(result.error).toBe('filePath is required')
          done()
        })
        nativeUploader.startUpload({ id: 'some_id', serverUrl: serverUrl })
      })

      it('sends upload progress events', function (done) {
<<<<<<< HEAD
        var nativeUploader = FileTransferManager.init({}, function (upload) {
=======
        nativeUploader = FileTransferManager.init()
        var cb = function (upload) {
>>>>>>> c447cd58
          if (upload.state === 'UPLOADED') {
            nativeUploader.acknowledgeEvent(upload.eventId)
            nativeUploader.destroy()
            done()
          } else if (upload.state === 'UPLOADING') {
            expect(upload.id).toBe('a_file_id')
            expect(typeof upload.progress).toBe('number')
            expect(upload.eventId).toBeUndefined()
            expect(upload.error).toBeUndefined()
          }
        })

        nativeUploader.startUpload({ id: 'a_file_id', serverUrl: serverUrl, filePath: path })
      })

      it('sends success callback when upload is completed', function (done) {
<<<<<<< HEAD
        var nativeUploader = FileTransferManager.init({}, function (upload) {
=======
        nativeUploader = FileTransferManager.init()
        var cb = function (upload) {
>>>>>>> c447cd58
          if (upload.state === 'UPLOADED') {
            expect(upload.id).toBe('abc')
            expect(upload.eventId).toBeDefined()
            expect(upload.error).toBeUndefined()
            var response = JSON.parse(upload.serverResponse)
            delete response.receivedInfo.headers
            expect(response.receivedInfo).toEqual({
              originalFilename: sampleFile,
              accessMode: 'public',
              height: 4032,
              grayscale: false,
              width: 3024,
              parameters: {}
            })
            nativeUploader.acknowledgeEvent(upload.eventId)
            nativeUploader.destroy()
            done()
          }
        })

        nativeUploader.startUpload({ id: 'abc', serverUrl: serverUrl, filePath: path })
      })

      it('returns server status code in event', function (done) {
<<<<<<< HEAD
        var nativeUploader = FileTransferManager.init({}, function (upload) {
=======
        nativeUploader = FileTransferManager.init()
        var cb = function (upload) {
>>>>>>> c447cd58
          if (upload.state === 'UPLOADED') {
            expect(upload.id).toBe('pkl')
            expect(upload.statusCode).toBe(210)
            nativeUploader.acknowledgeEvent(upload.eventId)
            nativeUploader.destroy()
            done()
          }
        })

        nativeUploader.startUpload({ id: 'pkl', serverUrl: serverUrl, filePath: path })
      })

      it('sends headers during upload', function (done) {
<<<<<<< HEAD
=======
        nativeUploader = FileTransferManager.init()
>>>>>>> c447cd58
        var headers = { signature: 'secret_hash', source: 'test' }
        var nativeUploader = FileTransferManager.init({}, function (upload) {
          if (upload.state === 'UPLOADED') {
            expect(upload.id).toBe('plop')
            var response = JSON.parse(upload.serverResponse)
            expect(response.receivedInfo.headers.signature).toBe('secret_hash')
            expect(response.receivedInfo.headers.source).toBe('test')
            nativeUploader.acknowledgeEvent(upload.eventId)
            nativeUploader.destroy()
            done()
          }
        })
        nativeUploader.startUpload({ id: 'plop', serverUrl: serverUrl, filePath: path, headers: headers })
      })

      it('sends parameters during upload', function (done) {
<<<<<<< HEAD
=======
        nativeUploader = FileTransferManager.init()
>>>>>>> c447cd58
        var params = {
          role: 'tester',
          type: 'authenticated'
        }
        var nativeUploader = FileTransferManager.init({}, function (upload) {
          if (upload.state === 'UPLOADED') {
            expect(upload.id).toBe('xeon')
            var response = JSON.parse(upload.serverResponse)
            expect(response.receivedInfo.parameters).toEqual(params)
            nativeUploader.acknowledgeEvent(upload.eventId)
            nativeUploader.destroy()
            done()
          }
        })

        nativeUploader.startUpload({ id: 'xeon', serverUrl: serverUrl, filePath: path, parameters: params })
      })

      it('can upload in parallel', function (done) {
<<<<<<< HEAD
=======
        nativeUploader = FileTransferManager.init({ parallelUploadsLimit: 2 })
>>>>>>> c447cd58
        var ids = new Set()
        var nativeUploader = FileTransferManager.init({ parallelUploadsLimit: 2 }, function (upload) {
          if (upload.state === 'UPLOADED') {
            nativeUploader.acknowledgeEvent(upload.eventId)
            if (ids.size === 1) {
              expect(ids).toEqual(new Set(['file_1', 'file_2']))
            } else if (ids.size === 2) {
              nativeUploader.destroy()
              done()
            }
          } else if (upload.state === 'UPLOADING') {
            ids.add(upload.id)
          }
        })
        nativeUploader.startUpload({ id: 'file_1', serverUrl: serverUrl, filePath: path })
        nativeUploader.startUpload({ id: 'file_2', serverUrl: serverUrl, filePath: path })
      })

      it('sends a FAILED event if upload fails', function (done) {
<<<<<<< HEAD
        var nativeUploader = FileTransferManager.init({}, function (upload) {
=======
        nativeUploader = FileTransferManager.init()
        var cb = function (upload) {
>>>>>>> c447cd58
          if (upload.state === 'FAILED') {
            expect(upload.id).toBe('err_id')
            expect(upload.error).toBeDefined()
            expect(upload.errorCode).toBeDefined()
            nativeUploader.acknowledgeEvent(upload.eventId)
            nativeUploader.destroy()
            done()
          }
        })

        nativeUploader.startUpload({ id: 'err_id', serverUrl: 'dummy_url', filePath: path })
      })

      it('sends a FAILED callback if file does not exist', function (done) {
<<<<<<< HEAD
        var nativeUploader = FileTransferManager.init({}, function (upload) {
=======
        nativeUploader = FileTransferManager.init()
        var cb = function (upload) {
>>>>>>> c447cd58
          if (upload.state === 'FAILED') {
            expect(upload.id).toBe('nox')
            expect(upload.eventId).toBeUndefined()
            expect(upload.error).toContain('File not found')
            nativeUploader.destroy()
            done()
          }
        })
        nativeUploader.startUpload({ id: 'nox', serverUrl: serverUrl, filePath: '/path/fake.jpg' })
      })
    })

    describe('Remove upload', function () {
      it('should have removeUpload function', function () {
<<<<<<< HEAD
        var nativeUploader = FileTransferManager.init({}, function (result) {})
=======
        nativeUploader = FileTransferManager.init()
>>>>>>> c447cd58
        expect(nativeUploader.removeUpload).toBeDefined()
      })

      it('returns an error if no uploadId is given', function (done) {
<<<<<<< HEAD
        var nativeUploader = FileTransferManager.init({}, function (result) {})
=======
        nativeUploader = FileTransferManager.init()
>>>>>>> c447cd58
        nativeUploader.removeUpload(null, null, function (result) {
          expect(result.error).toBe('upload id is required')
          done()
        })
      })

      it('returns an error if undefined uploadId is given', function (done) {
<<<<<<< HEAD
        var nativeUploader = FileTransferManager.init({}, function (result) {})
=======
        nativeUploader = FileTransferManager.init()
>>>>>>> c447cd58
        nativeUploader.removeUpload(undefined, null, function (result) {
          expect(result.error).toBe('upload id is required')
          done()
        })
      })

      it('does not return error if uploadId is given', function (done) {
<<<<<<< HEAD
        var nativeUploader = FileTransferManager.init({}, function (result) {})
=======
        nativeUploader = FileTransferManager.init()
>>>>>>> c447cd58
        nativeUploader.removeUpload('blob', done, null)
      })

      it('sends a FAILED callback when upload is removed', function (done) {
<<<<<<< HEAD
        var nativeUploader = FileTransferManager.init({}, function (upload) {
=======
        nativeUploader = FileTransferManager.init()
        var cb = function (upload) {
>>>>>>> c447cd58
          if (upload.state === 'FAILED') {
            expect(upload.id).toBe('xyz')
            expect(upload.eventId).toBeDefined()
            expect(upload.error).toContain('cancel')
            expect(upload.errorCode).toBe(-999)
            nativeUploader.acknowledgeEvent(upload.eventId)
            nativeUploader.destroy()
            done()
          } else if (upload.state === 'UPLOADING') {
            nativeUploader.removeUpload('xyz', null, null)
          }
        })

        nativeUploader.startUpload({ id: 'xyz', serverUrl: serverUrl, filePath: path })
      })
    })

    describe('Acknowledge event', function () {
      it('should have acknowledgeEvent function', function () {
<<<<<<< HEAD
        var nativeUploader = FileTransferManager.init({}, function (result) {})
=======
        nativeUploader = FileTransferManager.init()
>>>>>>> c447cd58
        expect(nativeUploader.acknowledgeEvent).toBeDefined()
      })

      it('returns an error if no eventId is given', function (done) {
<<<<<<< HEAD
        var nativeUploader = FileTransferManager.init({}, function (result) {})
=======
        nativeUploader = FileTransferManager.init()
>>>>>>> c447cd58
        nativeUploader.acknowledgeEvent(null, null, function (result) {
          expect(result.error).toBe('event id is required')
          done()
        })
      })

      it('returns an error if undefined eventId is given', function (done) {
<<<<<<< HEAD
        var nativeUploader = FileTransferManager.init({}, function (result) {})
=======
        nativeUploader = FileTransferManager.init()
>>>>>>> c447cd58
        nativeUploader.acknowledgeEvent(undefined, null, function (result) {
          expect(result.error).toBe('event id is required')
          done()
        })
      })

      it('does not return error if eventId is given', function (done) {
<<<<<<< HEAD
        var nativeUploader = FileTransferManager.init({}, function (result) {})
=======
        nativeUploader = FileTransferManager.init()
>>>>>>> c447cd58
        nativeUploader.acknowledgeEvent('x-coredata://123/UploadEvent/p1', done, null)
      })
    })
  })
}<|MERGE_RESOLUTION|>--- conflicted
+++ resolved
@@ -17,11 +17,12 @@
     })
 
     afterEach(function (done) {
-      TestUtils.deleteFile(sampleFile).then(done)
       if (nativeUploader) {
         nativeUploader.destroy()
       }
-    })
+      TestUtils.deleteFile(sampleFile).then(done)
+    })
+
     describe('Add upload', function () {
       it('exposes FileTransferManager globally', function () {
         expect(FileTransferManager).toBeDefined()
@@ -32,80 +33,47 @@
       })
 
       it('should have startUpload function', function () {
-<<<<<<< HEAD
-        var nativeUploader = FileTransferManager.init({}, function (result) {})
-=======
-        nativeUploader = FileTransferManager.init()
->>>>>>> c447cd58
+        nativeUploader = FileTransferManager.init({}, function (result) {})
         expect(nativeUploader.startUpload).toBeDefined()
       })
 
       it('returns an error if no argument is given', function (done) {
-<<<<<<< HEAD
-        var nativeUploader = FileTransferManager.init({}, function (result) {
-=======
-        nativeUploader = FileTransferManager.init()
-        nativeUploader.on('event', function (result) {
->>>>>>> c447cd58
+        nativeUploader = FileTransferManager.init({}, function (result) {
           expect(result.error).toBe('upload settings object is missing or invalid argument')
-          nativeUploader.destroy()
           done()
         })
         nativeUploader.startUpload(null)
       })
 
       it('returns an error if upload id is missing', function (done) {
-<<<<<<< HEAD
-        var nativeUploader = FileTransferManager.init({}, function (result) {
-=======
-        nativeUploader = FileTransferManager.init()
-        nativeUploader.on('event', function (result) {
->>>>>>> c447cd58
+        nativeUploader = FileTransferManager.init({}, function (result) {
           expect(result.error).toBe('upload id is required')
-          nativeUploader.destroy()
           done()
         })
         nativeUploader.startUpload({ })
       })
 
       it('returns an error if serverUrl is missing', function (done) {
-<<<<<<< HEAD
-        var nativeUploader = FileTransferManager.init({}, function (result) {
-=======
-        nativeUploader = FileTransferManager.init()
-        nativeUploader.on('event', function (result) {
->>>>>>> c447cd58
+        nativeUploader = FileTransferManager.init({}, function (result) {
           expect(result.id).toBe('test_id')
           expect(result.error).toBe('server url is required')
-          nativeUploader.destroy()
           done()
         })
         nativeUploader.startUpload({ id: 'test_id', filePath: path })
       })
 
       it('returns an error if serverUrl is invalid', function (done) {
-<<<<<<< HEAD
-        var nativeUploader = FileTransferManager.init({}, function (result) {
-=======
-        nativeUploader = FileTransferManager.init()
-        nativeUploader.on('event', function (result) {
->>>>>>> c447cd58
+        nativeUploader = FileTransferManager.init({}, function (result) {
           expect(result).toBeDefined()
           expect(result.id).toBe('123_456')
           expect(result.error).toBe('invalid server url')
-          nativeUploader.destroy()
           done()
         })
         nativeUploader.startUpload({ id: '123_456', serverUrl: '  ' })
       })
 
       it('returns an error if filePath is missing', function (done) {
-<<<<<<< HEAD
-        var nativeUploader = FileTransferManager.init({}, function (result) {
-=======
-        nativeUploader = FileTransferManager.init()
-        nativeUploader.on('event', function (result) {
->>>>>>> c447cd58
+        nativeUploader = FileTransferManager.init({}, function (result) {
           expect(result.id).toBe('some_id')
           expect(result.error).toBe('filePath is required')
           done()
@@ -114,15 +82,9 @@
       })
 
       it('sends upload progress events', function (done) {
-<<<<<<< HEAD
-        var nativeUploader = FileTransferManager.init({}, function (upload) {
-=======
-        nativeUploader = FileTransferManager.init()
-        var cb = function (upload) {
->>>>>>> c447cd58
-          if (upload.state === 'UPLOADED') {
-            nativeUploader.acknowledgeEvent(upload.eventId)
-            nativeUploader.destroy()
+        nativeUploader = FileTransferManager.init({}, function (upload) {
+          if (upload.state === 'UPLOADED') {
+            nativeUploader.acknowledgeEvent(upload.eventId)
             done()
           } else if (upload.state === 'UPLOADING') {
             expect(upload.id).toBe('a_file_id')
@@ -131,17 +93,11 @@
             expect(upload.error).toBeUndefined()
           }
         })
-
         nativeUploader.startUpload({ id: 'a_file_id', serverUrl: serverUrl, filePath: path })
       })
 
       it('sends success callback when upload is completed', function (done) {
-<<<<<<< HEAD
-        var nativeUploader = FileTransferManager.init({}, function (upload) {
-=======
-        nativeUploader = FileTransferManager.init()
-        var cb = function (upload) {
->>>>>>> c447cd58
+        nativeUploader = FileTransferManager.init({}, function (upload) {
           if (upload.state === 'UPLOADED') {
             expect(upload.id).toBe('abc')
             expect(upload.eventId).toBeDefined()
@@ -157,47 +113,33 @@
               parameters: {}
             })
             nativeUploader.acknowledgeEvent(upload.eventId)
-            nativeUploader.destroy()
-            done()
-          }
-        })
-
+            done()
+          }
+        })
         nativeUploader.startUpload({ id: 'abc', serverUrl: serverUrl, filePath: path })
       })
 
       it('returns server status code in event', function (done) {
-<<<<<<< HEAD
-        var nativeUploader = FileTransferManager.init({}, function (upload) {
-=======
-        nativeUploader = FileTransferManager.init()
-        var cb = function (upload) {
->>>>>>> c447cd58
+        nativeUploader = FileTransferManager.init({}, function (upload) {
           if (upload.state === 'UPLOADED') {
             expect(upload.id).toBe('pkl')
             expect(upload.statusCode).toBe(210)
             nativeUploader.acknowledgeEvent(upload.eventId)
-            nativeUploader.destroy()
-            done()
-          }
-        })
-
+            done()
+          }
+        })
         nativeUploader.startUpload({ id: 'pkl', serverUrl: serverUrl, filePath: path })
       })
 
       it('sends headers during upload', function (done) {
-<<<<<<< HEAD
-=======
-        nativeUploader = FileTransferManager.init()
->>>>>>> c447cd58
         var headers = { signature: 'secret_hash', source: 'test' }
-        var nativeUploader = FileTransferManager.init({}, function (upload) {
+        nativeUploader = FileTransferManager.init({}, function (upload) {
           if (upload.state === 'UPLOADED') {
             expect(upload.id).toBe('plop')
             var response = JSON.parse(upload.serverResponse)
             expect(response.receivedInfo.headers.signature).toBe('secret_hash')
             expect(response.receivedInfo.headers.source).toBe('test')
             nativeUploader.acknowledgeEvent(upload.eventId)
-            nativeUploader.destroy()
             done()
           }
         })
@@ -205,41 +147,30 @@
       })
 
       it('sends parameters during upload', function (done) {
-<<<<<<< HEAD
-=======
-        nativeUploader = FileTransferManager.init()
->>>>>>> c447cd58
         var params = {
           role: 'tester',
           type: 'authenticated'
         }
-        var nativeUploader = FileTransferManager.init({}, function (upload) {
+        nativeUploader = FileTransferManager.init({}, function (upload) {
           if (upload.state === 'UPLOADED') {
             expect(upload.id).toBe('xeon')
             var response = JSON.parse(upload.serverResponse)
             expect(response.receivedInfo.parameters).toEqual(params)
             nativeUploader.acknowledgeEvent(upload.eventId)
-            nativeUploader.destroy()
-            done()
-          }
-        })
-
+            done()
+          }
+        })
         nativeUploader.startUpload({ id: 'xeon', serverUrl: serverUrl, filePath: path, parameters: params })
       })
 
       it('can upload in parallel', function (done) {
-<<<<<<< HEAD
-=======
-        nativeUploader = FileTransferManager.init({ parallelUploadsLimit: 2 })
->>>>>>> c447cd58
         var ids = new Set()
-        var nativeUploader = FileTransferManager.init({ parallelUploadsLimit: 2 }, function (upload) {
+        nativeUploader = FileTransferManager.init({ parallelUploadsLimit: 2 }, function (upload) {
           if (upload.state === 'UPLOADED') {
             nativeUploader.acknowledgeEvent(upload.eventId)
             if (ids.size === 1) {
               expect(ids).toEqual(new Set(['file_1', 'file_2']))
             } else if (ids.size === 2) {
-              nativeUploader.destroy()
               done()
             }
           } else if (upload.state === 'UPLOADING') {
@@ -251,37 +182,24 @@
       })
 
       it('sends a FAILED event if upload fails', function (done) {
-<<<<<<< HEAD
-        var nativeUploader = FileTransferManager.init({}, function (upload) {
-=======
-        nativeUploader = FileTransferManager.init()
-        var cb = function (upload) {
->>>>>>> c447cd58
+        nativeUploader = FileTransferManager.init({}, function (upload) {
           if (upload.state === 'FAILED') {
             expect(upload.id).toBe('err_id')
             expect(upload.error).toBeDefined()
             expect(upload.errorCode).toBeDefined()
             nativeUploader.acknowledgeEvent(upload.eventId)
-            nativeUploader.destroy()
-            done()
-          }
-        })
-
+            done()
+          }
+        })
         nativeUploader.startUpload({ id: 'err_id', serverUrl: 'dummy_url', filePath: path })
       })
 
       it('sends a FAILED callback if file does not exist', function (done) {
-<<<<<<< HEAD
-        var nativeUploader = FileTransferManager.init({}, function (upload) {
-=======
-        nativeUploader = FileTransferManager.init()
-        var cb = function (upload) {
->>>>>>> c447cd58
+        nativeUploader = FileTransferManager.init({}, function (upload) {
           if (upload.state === 'FAILED') {
             expect(upload.id).toBe('nox')
             expect(upload.eventId).toBeUndefined()
             expect(upload.error).toContain('File not found')
-            nativeUploader.destroy()
             done()
           }
         })
@@ -291,20 +209,12 @@
 
     describe('Remove upload', function () {
       it('should have removeUpload function', function () {
-<<<<<<< HEAD
-        var nativeUploader = FileTransferManager.init({}, function (result) {})
-=======
-        nativeUploader = FileTransferManager.init()
->>>>>>> c447cd58
+        nativeUploader = FileTransferManager.init({}, function (result) {})
         expect(nativeUploader.removeUpload).toBeDefined()
       })
 
       it('returns an error if no uploadId is given', function (done) {
-<<<<<<< HEAD
-        var nativeUploader = FileTransferManager.init({}, function (result) {})
-=======
-        nativeUploader = FileTransferManager.init()
->>>>>>> c447cd58
+        nativeUploader = FileTransferManager.init({}, function (result) {})
         nativeUploader.removeUpload(null, null, function (result) {
           expect(result.error).toBe('upload id is required')
           done()
@@ -312,11 +222,7 @@
       })
 
       it('returns an error if undefined uploadId is given', function (done) {
-<<<<<<< HEAD
-        var nativeUploader = FileTransferManager.init({}, function (result) {})
-=======
-        nativeUploader = FileTransferManager.init()
->>>>>>> c447cd58
+        nativeUploader = FileTransferManager.init({}, function (result) {})
         nativeUploader.removeUpload(undefined, null, function (result) {
           expect(result.error).toBe('upload id is required')
           done()
@@ -324,54 +230,35 @@
       })
 
       it('does not return error if uploadId is given', function (done) {
-<<<<<<< HEAD
-        var nativeUploader = FileTransferManager.init({}, function (result) {})
-=======
-        nativeUploader = FileTransferManager.init()
->>>>>>> c447cd58
+        nativeUploader = FileTransferManager.init({}, function (result) {})
         nativeUploader.removeUpload('blob', done, null)
       })
 
       it('sends a FAILED callback when upload is removed', function (done) {
-<<<<<<< HEAD
-        var nativeUploader = FileTransferManager.init({}, function (upload) {
-=======
-        nativeUploader = FileTransferManager.init()
-        var cb = function (upload) {
->>>>>>> c447cd58
+        nativeUploader = FileTransferManager.init({}, function (upload) {
           if (upload.state === 'FAILED') {
             expect(upload.id).toBe('xyz')
             expect(upload.eventId).toBeDefined()
             expect(upload.error).toContain('cancel')
             expect(upload.errorCode).toBe(-999)
             nativeUploader.acknowledgeEvent(upload.eventId)
-            nativeUploader.destroy()
             done()
           } else if (upload.state === 'UPLOADING') {
             nativeUploader.removeUpload('xyz', null, null)
           }
         })
-
         nativeUploader.startUpload({ id: 'xyz', serverUrl: serverUrl, filePath: path })
       })
     })
 
     describe('Acknowledge event', function () {
       it('should have acknowledgeEvent function', function () {
-<<<<<<< HEAD
-        var nativeUploader = FileTransferManager.init({}, function (result) {})
-=======
-        nativeUploader = FileTransferManager.init()
->>>>>>> c447cd58
+        nativeUploader = FileTransferManager.init({}, function (result) {})
         expect(nativeUploader.acknowledgeEvent).toBeDefined()
       })
 
       it('returns an error if no eventId is given', function (done) {
-<<<<<<< HEAD
-        var nativeUploader = FileTransferManager.init({}, function (result) {})
-=======
-        nativeUploader = FileTransferManager.init()
->>>>>>> c447cd58
+        nativeUploader = FileTransferManager.init({}, function (result) {})
         nativeUploader.acknowledgeEvent(null, null, function (result) {
           expect(result.error).toBe('event id is required')
           done()
@@ -379,11 +266,7 @@
       })
 
       it('returns an error if undefined eventId is given', function (done) {
-<<<<<<< HEAD
-        var nativeUploader = FileTransferManager.init({}, function (result) {})
-=======
-        nativeUploader = FileTransferManager.init()
->>>>>>> c447cd58
+        nativeUploader = FileTransferManager.init({}, function (result) {})
         nativeUploader.acknowledgeEvent(undefined, null, function (result) {
           expect(result.error).toBe('event id is required')
           done()
@@ -391,11 +274,7 @@
       })
 
       it('does not return error if eventId is given', function (done) {
-<<<<<<< HEAD
-        var nativeUploader = FileTransferManager.init({}, function (result) {})
-=======
-        nativeUploader = FileTransferManager.init()
->>>>>>> c447cd58
+        nativeUploader = FileTransferManager.init({}, function (result) {})
         nativeUploader.acknowledgeEvent('x-coredata://123/UploadEvent/p1', done, null)
       })
     })
