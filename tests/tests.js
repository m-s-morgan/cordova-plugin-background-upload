/* global FileTransferManager, TestUtils */

exports.defineAutoTests = function () {
  describe('Uploader', function () {
    jasmine.DEFAULT_TIMEOUT_INTERVAL = 25000
    var sampleFile = 'tree.jpg'
    var path = ''
    var serverHost = window.cordova.platformId === 'android' ? '10.0.2.2' : 'localhost'
    var serverUrl = 'http://' + serverHost + ':3000/upload'
    var nativeUploader

    beforeEach(function (done) {
      TestUtils.copyFileToDataDirectory(sampleFile).then(function (newPath) {
        path = newPath
        done()
      })
    })

    afterEach(function (done) {
      if (nativeUploader) {
        nativeUploader.destroy()
      }
      TestUtils.deleteFile(sampleFile).then(done)
    })

    describe('Add upload', function () {
      it('exposes FileTransferManager globally', function () {
        expect(FileTransferManager).toBeDefined()
      })

      it('should have init function', function () {
        expect(FileTransferManager.init).toBeDefined()
      })

      it('should have startUpload function', function () {
        nativeUploader = FileTransferManager.init({}, function (result) {})
        expect(nativeUploader.startUpload).toBeDefined()
      })

      it('returns an error if no argument is given', function (done) {
        nativeUploader = FileTransferManager.init({}, function (result) {
          expect(result.error).toBe('upload settings object is missing or invalid argument')
          done()
        })
        nativeUploader.startUpload(null)
      })

      it('returns an error if upload id is missing', function (done) {
        nativeUploader = FileTransferManager.init({}, function (result) {
          expect(result.error).toBe('upload id is required')
          done()
        })
        nativeUploader.startUpload({ })
      })

      it('returns an error if serverUrl is missing', function (done) {
        nativeUploader = FileTransferManager.init({}, function (result) {
          expect(result.id).toBe('test_id')
          expect(result.error).toBe('server url is required')
          done()
        })
        nativeUploader.startUpload({ id: 'test_id', filePath: path })
      })

      it('returns an error if serverUrl is invalid', function (done) {
        nativeUploader = FileTransferManager.init({}, function (result) {
          expect(result).toBeDefined()
          expect(result.id).toBe('123_456')
          expect(result.error).toBe('invalid server url')
          done()
        })
        nativeUploader.startUpload({ id: '123_456', serverUrl: '  ' })
      })

      it('returns an error if filePath is missing', function (done) {
        nativeUploader = FileTransferManager.init({}, function (result) {
          expect(result.id).toBe('some_id')
          expect(result.error).toBe('filePath is required')
          done()
        })
        nativeUploader.startUpload({ id: 'some_id', serverUrl: serverUrl })
      })

      it('sends upload progress events', function (done) {
        nativeUploader = FileTransferManager.init({}, function (upload) {
          if (upload.state === 'UPLOADED') {
            nativeUploader.acknowledgeEvent(upload.eventId, done)
            done()
          } else if (upload.state === 'UPLOADING') {
            expect(upload.id).toBe('a_file_id')
            expect(typeof upload.progress).toBe('number')
            expect(upload.eventId).toBeUndefined()
            expect(upload.error).toBeUndefined()
          }
        })
        nativeUploader.startUpload({ id: 'a_file_id', serverUrl: serverUrl, filePath: path })
      })

      it('sends success callback when upload is completed', function (done) {
        nativeUploader = FileTransferManager.init({}, function (upload) {
          if (upload.state === 'UPLOADED') {
            expect(upload.id).toBe('abc')
            expect(upload.eventId).toBeDefined()
            expect(upload.error).toBeUndefined()
            var response = JSON.parse(upload.serverResponse)
            delete response.receivedInfo.headers
            expect(response.receivedInfo).toEqual({
              originalFilename: sampleFile,
              accessMode: 'public',
              height: 4032,
              grayscale: false,
              width: 3024,
              parameters: {}
            })
            nativeUploader.acknowledgeEvent(upload.eventId, done)
          }
        })
        nativeUploader.startUpload({ id: 'abc', serverUrl: serverUrl, filePath: path })
      })

      it('returns server status code in event', function (done) {
        nativeUploader = FileTransferManager.init({}, function (upload) {
          if (upload.state === 'UPLOADED') {
            expect(upload.id).toBe('pkl')
            expect(upload.statusCode).toBe(210)
            nativeUploader.acknowledgeEvent(upload.eventId, done)
          }
        })
        nativeUploader.startUpload({ id: 'pkl', serverUrl: serverUrl, filePath: path })
      })

      it('sends headers during upload', function (done) {
        var headers = { signature: 'secret_hash', source: 'test' }
        nativeUploader = FileTransferManager.init({}, function (upload) {
          if (upload.state === 'UPLOADED') {
            expect(upload.id).toBe('plop')
            var response = JSON.parse(upload.serverResponse)
            expect(response.receivedInfo.headers.signature).toBe('secret_hash')
            expect(response.receivedInfo.headers.source).toBe('test')
            nativeUploader.acknowledgeEvent(upload.eventId, done)
          }
        })
        nativeUploader.startUpload({ id: 'plop', serverUrl: serverUrl, filePath: path, headers: headers })
      })

      it('sends parameters during upload', function (done) {
        var params = {
          role: 'tester',
          type: 'authenticated'
        }
        nativeUploader = FileTransferManager.init({}, function (upload) {
          if (upload.state === 'UPLOADED') {
            expect(upload.id).toBe('xeon')
            var response = JSON.parse(upload.serverResponse)
            expect(response.receivedInfo.parameters).toEqual(params)
            nativeUploader.acknowledgeEvent(upload.eventId, done)
          }
        })
        nativeUploader.startUpload({ id: 'xeon', serverUrl: serverUrl, filePath: path, parameters: params })
      })

      it('can upload in parallel', function (done) {
        var uploadedSet = new Set()
        var events = new Set()
        nativeUploader = FileTransferManager.init({ parallelUploadsLimit: 3 }, function (upload) {
          events.add(upload.id + '_' + upload.state)
          if (upload.state === 'UPLOADED') {
            uploadedSet.add(upload.id)
            nativeUploader.acknowledgeEvent(upload.eventId, function () {
              if (uploadedSet.size === 2) {
                var eventsArray = Array.from(events)
                var secondUploadedEventIndex = eventsArray.indexOf(upload.id + '_' + upload.state)
                var file1UploadingEventIndex = eventsArray.indexOf('file_1_UPLOADING')
                var file2UploadingEventIndex = eventsArray.indexOf('file_2_UPLOADING')
                var file3UploadingEventIndex = eventsArray.indexOf('file_3_UPLOADING')
                expect(file1UploadingEventIndex).toBeLessThan(secondUploadedEventIndex)
                expect(file2UploadingEventIndex).toBeLessThan(secondUploadedEventIndex)
                expect(file3UploadingEventIndex).toBeLessThan(secondUploadedEventIndex)
              } else if (uploadedSet.size === 3) {
                done()
              }
            })
          }
        })
        nativeUploader.startUpload({ id: 'file_1', serverUrl: serverUrl, filePath: path })
        nativeUploader.startUpload({ id: 'file_2', serverUrl: serverUrl, filePath: path })
        nativeUploader.startUpload({ id: 'file_3', serverUrl: serverUrl, filePath: path })
      })

      it('sends a FAILED event if upload fails', function (done) {
        nativeUploader = FileTransferManager.init({}, function (upload) {
          if (upload.state === 'FAILED') {
            expect(upload.id).toBe('err_id')
            expect(upload.error).toBeDefined()
            expect(upload.errorCode).toBeDefined()
            nativeUploader.acknowledgeEvent(upload.eventId, done)
          }
        })
        nativeUploader.startUpload({ id: 'err_id', serverUrl: 'dummy_url', filePath: path })
      })

      it('sends a FAILED callback if file does not exist', function (done) {
        nativeUploader = FileTransferManager.init({}, function (upload) {
          if (upload.state === 'FAILED') {
            expect(upload.id).toBe('nox')
            expect(upload.eventId).toBeUndefined()
            expect(upload.error).toContain('File not found')
            done()
          }
        })
        nativeUploader.startUpload({ id: 'nox', serverUrl: serverUrl, filePath: '/path/fake.jpg' })
      })
    })

    describe('Remove upload', function () {
      it('should have removeUpload function', function () {
        nativeUploader = FileTransferManager.init({}, function (result) {})
        expect(nativeUploader.removeUpload).toBeDefined()
      })

      it('returns an error if no uploadId is given', function (done) {
        nativeUploader = FileTransferManager.init({}, function (result) {})
        nativeUploader.removeUpload(null, null, function (result) {
          expect(result.error).toBe('upload id is required')
          done()
        })
      })

      it('returns an error if undefined uploadId is given', function (done) {
        nativeUploader = FileTransferManager.init({}, function (result) {})
        nativeUploader.removeUpload(undefined, null, function (result) {
          expect(result.error).toBe('upload id is required')
          done()
        })
      })

      it('does not return error if uploadId is given', function (done) {
        nativeUploader = FileTransferManager.init({}, function (result) {})
        nativeUploader.removeUpload('blob', done, null)
      })

      it('sends a FAILED callback when upload is removed', function (done) {
        nativeUploader = FileTransferManager.init({}, function (upload) {
          if (upload.state === 'FAILED') {
            expect(upload.id).toBe('xyz')
            expect(upload.eventId).toBeDefined()
            expect(upload.error).toContain('cancel')
            expect(upload.errorCode).toBe(-999)
            nativeUploader.acknowledgeEvent(upload.eventId, done)
          } else if (upload.state === 'UPLOADING') {
            nativeUploader.removeUpload('xyz', null, null)
          }
        })
        nativeUploader.startUpload({ id: 'xyz', serverUrl: serverUrl, filePath: path })
      })
    })

    describe('Acknowledge event', function () {
      it('should have acknowledgeEvent function', function () {
        nativeUploader = FileTransferManager.init({}, function (result) {})
        expect(nativeUploader.acknowledgeEvent).toBeDefined()
      })

      it('returns an error if no eventId is given', function (done) {
        nativeUploader = FileTransferManager.init({}, function (result) {})
        nativeUploader.acknowledgeEvent(null, null, function (result) {
          expect(result.error).toBe('event id is required')
          done()
        })
      })

      it('returns an error if undefined eventId is given', function (done) {
        nativeUploader = FileTransferManager.init({}, function (result) {})
        nativeUploader.acknowledgeEvent(undefined, null, function (result) {
          expect(result.error).toBe('event id is required')
          done()
        })
      })

      it('does not return error if eventId is given', function (done) {
        nativeUploader = FileTransferManager.init({}, function (result) {})
        nativeUploader.acknowledgeEvent('x-coredata://123/UploadEvent/p1', done, null)
      })

      it('persist event id until it is acknowledged', function (done) {
        nativeUploader = FileTransferManager.init({}, function (event1) {
          if (event1.state === 'UPLOADED') {
<<<<<<< HEAD
            expect(event1.eventId).toBe('unsub')
=======
            var eventId = event1.eventId
>>>>>>> 09c3d17e
            nativeUploader.destroy()
            nativeUploader = FileTransferManager.init({}, function (event2) {
              expect(event2.id).toBe('unsub')
              expect(event2.eventId).toBe(event1.eventId)
              nativeUploader.acknowledgeEvent(event2.eventId, done)
            })
          }
        })
        nativeUploader.startUpload({ id: 'unsub', serverUrl: serverUrl, filePath: path })
      })
    })
  })
}<|MERGE_RESOLUTION|>--- conflicted
+++ resolved
@@ -285,11 +285,6 @@
       it('persist event id until it is acknowledged', function (done) {
         nativeUploader = FileTransferManager.init({}, function (event1) {
           if (event1.state === 'UPLOADED') {
-<<<<<<< HEAD
-            expect(event1.eventId).toBe('unsub')
-=======
-            var eventId = event1.eventId
->>>>>>> 09c3d17e
             nativeUploader.destroy()
             nativeUploader = FileTransferManager.init({}, function (event2) {
               expect(event2.id).toBe('unsub')
