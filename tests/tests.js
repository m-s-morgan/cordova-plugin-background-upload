--- conflicted
+++ resolved
@@ -285,11 +285,7 @@
       it('persist event id until it is acknowledged', function (done) {
         nativeUploader = FileTransferManager.init({}, function (event1) {
           if (event1.state === 'UPLOADED') {
-<<<<<<< HEAD
-=======
-            var eventId = event1.eventId
-            expect(event1.id).toBe('unsub')
->>>>>>> dde873e9
+            expect(event1.eventId).toBe('unsub')
             nativeUploader.destroy()
             nativeUploader = FileTransferManager.init({}, function (event2) {
               expect(event2.id).toBe('unsub')
