/* global FileTransferManager, TestUtils */

exports.defineAutoTests = function () {
  describe('Uploader', function () {
    var sampleFile = 'tree.jpg'
    var path = ''
    var serverHost = window.cordova.platformId === 'android' ? '10.0.2.2' : 'localhost'
    var serverUrl = 'http://' + serverHost + ':3000/upload'

    beforeEach(function (done) {
      TestUtils.copyFileToDataDirectory(sampleFile).then(function (newPath) {
        path = newPath
        done()
      })
    })

    afterEach(function (done) {
      TestUtils.deleteFile(sampleFile).then(done)
    })
    describe('Add upload', function () {
      it('exposes FileTransferManager globally', function () {
        expect(FileTransferManager).toBeDefined()
      })

      it('should have init function', function () {
        expect(FileTransferManager.init).toBeDefined()
      })

      it('should have startUpload function', function () {
        var nativeUploader = FileTransferManager.init()
        expect(nativeUploader.startUpload).toBeDefined()
      })

      it('returns an error if no argument is given', function (done) {
        var nativeUploader = FileTransferManager.init()
        nativeUploader.addEventListener(function (result) {
          expect(result.error).toBe('upload settings object is missing or invalid argument')
          nativeUploader.removeEventListener()
          done()
        })
        nativeUploader.startUpload(null)
      })

      it('returns an error if upload id is missing', function (done) {
        var nativeUploader = FileTransferManager.init()
        nativeUploader.addEventListener(function (result) {
          expect(result.error).toBe('upload id is required')
          nativeUploader.removeEventListener()
          done()
        })
        nativeUploader.startUpload({ })
      })

      it('returns an error if serverUrl is missing', function (done) {
        var nativeUploader = FileTransferManager.init()
        nativeUploader.addEventListener(function (result) {
          expect(result.id).toBe('test_id')
          expect(result.error).toBe('server url is required')
          nativeUploader.removeEventListener()
          done()
        })
        nativeUploader.startUpload({ id: 'test_id', filePath: path })
      })

      it('returns an error if serverUrl is invalid', function (done) {
        var nativeUploader = FileTransferManager.init()
        nativeUploader.addEventListener(function (result) {
          expect(result).toBeDefined()
          expect(result.id).toBe('123_456')
          expect(result.error).toBe('invalid server url')
          nativeUploader.removeEventListener()
          done()
        })
        nativeUploader.startUpload({ id: '123_456', serverUrl: '  ' })
      })

      it('returns an error if filePath is missing', function (done) {
        var nativeUploader = FileTransferManager.init()
        nativeUploader.addEventListener(function (result) {
          expect(result.id).toBe('some_id')
          expect(result.error).toBe('filePath is required')
          done()
        })
        nativeUploader.startUpload({ id: 'some_id', serverUrl: serverUrl })
      })

      it('sends upload progress events', function (done) {
        var nativeUploader = FileTransferManager.init()
        var cb = function (upload) {
          if (upload.state === 'UPLOADED') {
            nativeUploader.acknowledgeEvent(upload.eventId)
            nativeUploader.removeEventListener()
            done()
          } else if (upload.state === 'UPLOADING') {
            expect(upload.id).toBe('a_file_id')
            expect(typeof upload.progress).toBe('number')
            expect(upload.eventId).toBeUndefined()
            expect(upload.error).toBeUndefined()
          }
        }
        nativeUploader.addEventListener(cb)
        nativeUploader.startUpload({ id: 'a_file_id', serverUrl: serverUrl, filePath: path })
      })

      it('sends success callback when upload is completed', function (done) {
        var nativeUploader = FileTransferManager.init()
        var cb = function (upload) {
          if (upload.state === 'UPLOADED') {
            expect(upload.id).toBe('abc')
            expect(upload.eventId).toBeDefined()
            expect(upload.error).toBeUndefined()
            var response = JSON.parse(upload.serverResponse)
            delete response.receivedInfo.headers
            expect(response.receivedInfo).toEqual({
              originalFilename: sampleFile,
              accessMode: 'public',
              height: 4032,
              grayscale: false,
              width: 3024,
              parameters: {}
            })
            nativeUploader.acknowledgeEvent(upload.eventId)
            nativeUploader.removeEventListener()
            done()
          }
        }
        nativeUploader.addEventListener(cb)
        nativeUploader.startUpload({ id: 'abc', serverUrl: serverUrl, filePath: path })
      })

      it('returns server status code in event', function (done) {
        var nativeUploader = FileTransferManager.init()
        var cb = function (upload) {
          if (upload.state === 'UPLOADED') {
            expect(upload.id).toBe('pkl')
            expect(upload.statusCode).toBe(210)
            nativeUploader.acknowledgeEvent(upload.eventId)
            nativeUploader.removeEventListener()
            done()
          }
        }
        nativeUploader.addEventListener(cb)
        nativeUploader.startUpload({ id: 'pkl', serverUrl: serverUrl, filePath: path })
      })

      it('sends headers during upload', function (done) {
        var nativeUploader = FileTransferManager.init()
        var headers = { signature: 'secret_hash', source: 'test' }
        var cb = function (upload) {
          if (upload.state === 'UPLOADED') {
            expect(upload.id).toBe('plop')
            var response = JSON.parse(upload.serverResponse)
            expect(response.receivedInfo.headers.signature).toBe('secret_hash')
            expect(response.receivedInfo.headers.source).toBe('test')
            nativeUploader.acknowledgeEvent(upload.eventId)
            nativeUploader.removeEventListener()
            done()
          }
        }
        nativeUploader.addEventListener(cb)
        nativeUploader.startUpload({ id: 'plop', serverUrl: serverUrl, filePath: path, headers: headers })
      })

      it('sends parameters during upload', function (done) {
        var nativeUploader = FileTransferManager.init()
        var params = {
          role: 'tester',
          type: 'authenticated'
        }
        var cb = function (upload) {
          if (upload.state === 'UPLOADED') {
            expect(upload.id).toBe('xeon')
            var response = JSON.parse(upload.serverResponse)
            expect(response.receivedInfo.parameters).toEqual(params)
            nativeUploader.acknowledgeEvent(upload.eventId)
            nativeUploader.removeEventListener()
            done()
          }
        }
        nativeUploader.addEventListener(cb)
        nativeUploader.startUpload({ id: 'xeon', serverUrl: serverUrl, filePath: path, parameters: params })
      })

      it('can upload in parallel', function (done) {
        var nativeUploader = FileTransferManager.init({ parallelUploadsLimit: 2 })
        var ids = new Set()
        var cb = function (upload) {
          if (upload.state === 'UPLOADED') {
            nativeUploader.acknowledgeEvent(upload.eventId)
            if (ids.size === 1) {
              expect(ids).toEqual(new Set(['file_1', 'file_2']))
            } else if (ids.size === 2) {
              nativeUploader.off('event', cb)
              done()
            }
          } else if (upload.state === 'UPLOADING') {
            ids.add(upload.id)
          }
        }
        nativeUploader.on('event', cb)
        nativeUploader.startUpload({ id: 'file_1', serverUrl: serverUrl, filePath: path })
        nativeUploader.startUpload({ id: 'file_2', serverUrl: serverUrl, filePath: path })
      })

      it('sends a FAILED event if upload fails', function (done) {
        var nativeUploader = FileTransferManager.init()
        var cb = function (upload) {
          if (upload.state === 'FAILED') {
            expect(upload.id).toBe('err_id')
            expect(upload.error).toBeDefined()
            expect(upload.errorCode).toBeDefined()
            nativeUploader.acknowledgeEvent(upload.eventId)
            nativeUploader.removeEventListener()
            done()
          }
        }
        nativeUploader.addEventListener(cb)
        nativeUploader.startUpload({ id: 'err_id', serverUrl: 'dummy_url', filePath: path })
      })

      it('sends a FAILED callback if file does not exist', function (done) {
        var nativeUploader = FileTransferManager.init()
        var cb = function (upload) {
          if (upload.state === 'FAILED') {
            expect(upload.id).toBe('nox')
            expect(upload.eventId).toBeUndefined()
            expect(upload.error).toContain('file does not exist')
            nativeUploader.removeEventListener()
            done()
          }
        }
        nativeUploader.addEventListener(cb)
        nativeUploader.startUpload({ id: 'nox', serverUrl: serverUrl, filePath: '/path/fake.jpg' })
      })
<<<<<<< HEAD

      it('can upload in parallel', function (done) {
        var nativeUploader = FileTransferManager.init({ parallelUploadsLimit: 2 })
        const ids = new Set()
        let uploadCount = 0
        var cb = function (upload) {
          if (upload.state === 'UPLOADED') {
            nativeUploader.acknowledgeEvent(upload.eventId)
            uploadCount++
            if (uploadCount === 2) {
              nativeUploader.removeEventListener()
              expect(ids.has('file_1')).toBeTruthy()
              expect(ids.has('file_2')).toBeTruthy()
              done()
            }
          } else if (upload.state === 'UPLOADING') {
            ids.add(upload.id)
          }
        }
        nativeUploader.addEventListener(cb)
        nativeUploader.startUpload({ id: 'file_1', serverUrl: serverUrl, filePath: path })
        nativeUploader.startUpload({ id: 'file_2', serverUrl: serverUrl, filePath: path })
      })
=======
>>>>>>> 152b906d
    })

    describe('Remove upload', function () {
      it('should have removeUpload function', function () {
        var nativeUploader = FileTransferManager.init()
        expect(nativeUploader.removeUpload).toBeDefined()
      })

      it('returns an error if no uploadId is given', function (done) {
        var nativeUploader = FileTransferManager.init()
        nativeUploader.removeUpload(null, null, function (result) {
          expect(result.error).toBe('upload id is required')
          done()
        })
      })

      it('returns an error if undefined uploadId is given', function (done) {
        var nativeUploader = FileTransferManager.init()
        nativeUploader.removeUpload(undefined, null, function (result) {
          expect(result.error).toBe('upload id is required')
          done()
        })
      })

      it('does not return error if uploadId is given', function (done) {
        var nativeUploader = FileTransferManager.init()
        nativeUploader.removeUpload('blob', done, null)
      })

      it('sends a FAILED callback when upload is removed', function (done) {
        var nativeUploader = FileTransferManager.init()
        var cb = function (upload) {
          if (upload.state === 'FAILED') {
            expect(upload.id).toBe('xyz')
            expect(upload.eventId).toBeDefined()
            expect(upload.error).toContain('cancel')
            expect(upload.errorCode).toBe(-999)
            nativeUploader.acknowledgeEvent(upload.eventId)
            nativeUploader.removeEventListener()
            done()
          } else if (upload.state === 'UPLOADING') {
            nativeUploader.removeUpload('xyz', null, null)
          }
        }
        nativeUploader.addEventListener(cb)
        nativeUploader.startUpload({ id: 'xyz', serverUrl: serverUrl, filePath: path })
      })
    })

    describe('Acknowledge event', function () {
      it('should have acknowledgeEvent function', function () {
        var nativeUploader = FileTransferManager.init()
        expect(nativeUploader.acknowledgeEvent).toBeDefined()
      })

      it('returns an error if no eventId is given', function (done) {
        var nativeUploader = FileTransferManager.init()
        nativeUploader.acknowledgeEvent(null, null, function (result) {
          expect(result.error).toBe('event id is required')
          done()
        })
      })

      it('returns an error if undefined eventId is given', function (done) {
        var nativeUploader = FileTransferManager.init()
        nativeUploader.acknowledgeEvent(undefined, null, function (result) {
          expect(result.error).toBe('event id is required')
          done()
        })
      })

      it('does not return error if eventId is given', function (done) {
        var nativeUploader = FileTransferManager.init()
        nativeUploader.acknowledgeEvent('x-coredata://123/UploadEvent/p1', done, null)
      })
    })
  })
}<|MERGE_RESOLUTION|>--- conflicted
+++ resolved
@@ -232,8 +232,7 @@
         nativeUploader.addEventListener(cb)
         nativeUploader.startUpload({ id: 'nox', serverUrl: serverUrl, filePath: '/path/fake.jpg' })
       })
-<<<<<<< HEAD
-
+      
       it('can upload in parallel', function (done) {
         var nativeUploader = FileTransferManager.init({ parallelUploadsLimit: 2 })
         const ids = new Set()
@@ -256,8 +255,6 @@
         nativeUploader.startUpload({ id: 'file_1', serverUrl: serverUrl, filePath: path })
         nativeUploader.startUpload({ id: 'file_2', serverUrl: serverUrl, filePath: path })
       })
-=======
->>>>>>> 152b906d
     })
 
     describe('Remove upload', function () {
