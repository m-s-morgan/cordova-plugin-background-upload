{
  "name": "cordova-plugin-background-upload",
  "version": "2.0.0",
  "description": "Cordova plugin for uploading file in the background",
  "cordova": {
    "id": "cordova-plugin-background-upload",
    "platforms": [
      "android",
      "ios"
    ]
  },
  "repository": {
    "type": "git",
    "url": "https://github.com/spoonconsulting/cordova-plugin-background-upload"
  },
  "keywords": [
    "cordova",
    "background",
    "file",
    "upload",
    "ecosystem:cordova",
    "cordova-android",
    "cordova-ios"
  ],
  "scripts": {
    "lint": "npx standard tests/tests.js && npx standard www/FileTransferManager.js",
    "cordova-paramedic": "cordova-paramedic",
<<<<<<< HEAD
    "test:android": "cordova-paramedic --platform android --plugin . --cleanUpAfterRun --verbose",
=======
    "test:android": "cordova-paramedic --platform android@8.0 --plugin . --cleanUpAfterRun",
>>>>>>> 77e9543b
    "test:ios": "cordova-paramedic --platform ios --plugin . --cleanUpAfterRun"
  },
  "dependencies": {},
  "author": "Mevin Dhunnooa",
  "contributors": [
    {
      "name": "Luc Boissaye",
      "email": "luc@boissaye.fr",
      "url": "https://github.com/ombr",
      "hireable": true
    }
  ],
  "license": "Apache-2.0",
  "engines": {
    "cordova": ">=8.0.0"
  },
  "standard": {
    "env": [
      "mocha",
      "commonjs",
      "jasmine"
    ]
  },
  "devDependencies": {
    "cordova-paramedic": "git+https://github.com/apache/cordova-paramedic.git",
    "standard": "^14.0.2"
  }
}<|MERGE_RESOLUTION|>--- conflicted
+++ resolved
@@ -25,11 +25,7 @@
   "scripts": {
     "lint": "npx standard tests/tests.js && npx standard www/FileTransferManager.js",
     "cordova-paramedic": "cordova-paramedic",
-<<<<<<< HEAD
-    "test:android": "cordova-paramedic --platform android --plugin . --cleanUpAfterRun --verbose",
-=======
     "test:android": "cordova-paramedic --platform android@8.0 --plugin . --cleanUpAfterRun",
->>>>>>> 77e9543b
     "test:ios": "cordova-paramedic --platform ios --plugin . --cleanUpAfterRun"
   },
   "dependencies": {},
