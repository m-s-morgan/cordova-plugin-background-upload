{
  "name": "@spoonconsulting/cordova-plugin-background-upload",
<<<<<<< HEAD
  "version": "3.0.0",
=======
  "version": "2.0.2",
>>>>>>> 88d96774
  "description": "Cordova plugin for uploading file in the background",
  "cordova": {
    "id": "@spoonconsulting/cordova-plugin-background-upload",
    "platforms": [
      "android",
      "ios"
    ]
  },
  "repository": {
    "type": "git",
    "url": "https://github.com/spoonconsulting/cordova-plugin-background-upload"
  },
  "keywords": [
    "cordova",
    "background",
    "file",
    "upload",
    "ecosystem:cordova",
    "cordova-android",
    "cordova-ios"
  ],
  "scripts": {
    "lint": "npx standard tests/tests.js && npx standard www/FileTransferManager.js",
    "cordova-paramedic": "cordova-paramedic",
    "test:android": "cordova-paramedic --platform android@8.0 --plugin . --cleanUpAfterRun",
    "test:ios": "cordova-paramedic --platform ios --plugin . --cleanUpAfterRun"
  },
  "dependencies": {},
  "author": "Mevin Dhunnooa",
  "contributors": [
    {
      "name": "Luc Boissaye",
      "email": "luc@boissaye.fr",
      "url": "https://github.com/ombr",
      "hireable": true
    }
  ],
  "license": "Apache-2.0",
  "engines": {
    "cordova": ">=8.0.0"
  },
  "standard": {
    "env": [
      "mocha",
      "commonjs",
      "jasmine"
    ]
  },
  "devDependencies": {
    "cordova-paramedic": "git+https://github.com/apache/cordova-paramedic.git",
    "standard": "^14.0.2"
  }
}<|MERGE_RESOLUTION|>--- conflicted
+++ resolved
@@ -1,10 +1,6 @@
 {
   "name": "@spoonconsulting/cordova-plugin-background-upload",
-<<<<<<< HEAD
   "version": "3.0.0",
-=======
-  "version": "2.0.2",
->>>>>>> 88d96774
   "description": "Cordova plugin for uploading file in the background",
   "cordova": {
     "id": "@spoonconsulting/cordova-plugin-background-upload",
