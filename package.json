--- conflicted
+++ resolved
@@ -1,10 +1,6 @@
 {
   "name": "@spoonconsulting/cordova-plugin-background-upload",
-<<<<<<< HEAD
-  "version": "2.0.5",
-=======
-  "version": "3.0.3",
->>>>>>> 85d5397d
+  "version": "4.0.0",
   "description": "Cordova plugin for uploading file in the background",
   "cordova": {
     "id": "@spoonconsulting/cordova-plugin-background-upload",
@@ -22,6 +18,7 @@
     "background",
     "file",
     "upload",
+    "workmanager",
     "ecosystem:cordova",
     "cordova-android",
     "cordova-ios"
@@ -33,12 +30,41 @@
     "test:ios": "cordova-paramedic --platform ios --plugin . --cleanUpAfterRun"
   },
   "dependencies": {},
-  "author": "Mevin Dhunnooa",
+  "author": "Mevin Dhunnooa & Spoon Consulting Ltd",
   "contributors": [
     {
       "name": "Luc Boissaye",
       "email": "luc@boissaye.fr",
       "url": "https://github.com/ombr",
+      "hireable": true
+    },
+    {
+      "name": "Lucas Malandrino",
+      "url": "https://github.com/icanwalkonwater",
+      "hireable": true
+    },
+    {
+      "name": "Azhar Beebeejaun",
+      "email": "azhar.beebeejaun@spoonconsulting.com",
+      "url": "https://github.com/azharbeebeejaun",
+      "hireable": true
+    },
+    {
+      "name": "Dinitri Ragoo ",
+      "email": "dimitriragoo@gmail.com",
+      "url": "https://github.com/dinitri-ragoo",
+      "hireable": true
+    },
+    {
+      "name": "Nick ANDRIANAHARIMALALA",
+      "email": "nick.andrianaharimalala@spoonconsulting.com",
+      "url": "https://github.com/sc-nick",
+      "hireable": true
+    },
+    {
+      "name": "Zafir Sk Heerah",
+      "email": "zafir.heerah@spoonconsulting.com",
+      "url": "https://github.com/zafirskthelifehacker",
       "hireable": true
     }
   ],
