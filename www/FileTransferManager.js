var exec = require('cordova/exec')

var FileTransferManager = function (options, callback) {
  this.options = options
  if (!this.options.parallelUploadsLimit) {
    this.options.parallelUploadsLimit = 1
  }

  if (typeof callback !== 'function') {
    throw new Error('event handler must be a function')
  }

  this.callback = callback
  exec(this.callback, null, 'FileTransferBackground', 'initManager', [this.options])
}

FileTransferManager.prototype.startUpload = function (payload) {
  if (!payload) {
    return this.callback({ state: 'FAILED', error: 'upload settings object is missing or invalid argument' })
  }

  if (!payload.id) {
    return this.callback({ state: 'FAILED', error: 'upload id is required' })
  }

  if (!payload.serverUrl) {
    return this.callback({ id: payload.id, state: 'FAILED', error: 'server url is required' })
  }

  if (payload.serverUrl.trim() === '') {
    return this.callback({ id: payload.id, state: 'FAILED', error: 'invalid server url' })
  }

  if (!payload.filePath) {
    return this.callback({ id: payload.id, state: 'FAILED', error: 'filePath is required' })
  }

  if (!payload.fileKey) {
    payload.fileKey = 'file'
  }

  if (payload.showNotification === null || payload.showNotification === undefined) {
    payload.showNotification = true
  }

  if (!payload.headers) {
    payload.headers = {}
  }

  if (!payload.parameters) {
    payload.parameters = {}
  }

  var self = this
  window.resolveLocalFileSystemURL(payload.filePath, function (entry) {
    payload.filePath = entry.toURL().replace('file://', '')
    exec(self.callback, null, 'FileTransferBackground', 'startUpload', [payload])
  }, function () {
<<<<<<< HEAD
    self.callback({ id: payload.id, state: 'FAILED', error: 'file does not exist: ' + payload.filePath })
=======
    self.options.callback({ id: payload.id, state: 'FAILED', error: 'File not found: ' + payload.filePath })
>>>>>>> 9a0017f6
  })
}

FileTransferManager.prototype.removeUpload = function (id, successCb, errorCb) {
  if (!id) {
    if (errorCb) {
      errorCb({ error: 'upload id is required' })
    }
  } else {
    exec(successCb, errorCb, 'FileTransferBackground', 'removeUpload', [id])
  }
}

FileTransferManager.prototype.acknowledgeEvent = function (id, successCb, errorCb) {
  if (!id) {
    if (errorCb) {
      errorCb({ error: 'event id is required' })
    }
  } else {
    exec(successCb, errorCb, 'FileTransferBackground', 'acknowledgeEvent', [id])
  }
}

FileTransferManager.prototype.destroy = function () {
  this.callback = null
}

module.exports = {
  init: function (options, cb) {
    return new FileTransferManager(options || {}, cb)
  },
  FileTransferManager: FileTransferManager
}<|MERGE_RESOLUTION|>--- conflicted
+++ resolved
@@ -56,11 +56,7 @@
     payload.filePath = entry.toURL().replace('file://', '')
     exec(self.callback, null, 'FileTransferBackground', 'startUpload', [payload])
   }, function () {
-<<<<<<< HEAD
-    self.callback({ id: payload.id, state: 'FAILED', error: 'file does not exist: ' + payload.filePath })
-=======
-    self.options.callback({ id: payload.id, state: 'FAILED', error: 'File not found: ' + payload.filePath })
->>>>>>> 9a0017f6
+    self.callback({ id: payload.id, state: 'FAILED', error: 'File not found: ' + payload.filePath })
   })
 }
 
