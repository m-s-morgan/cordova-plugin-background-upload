def minSdkVersion = 21
<<<<<<< HEAD
if(cdvMinSdkVersion == null) {
    ext.cdvMinSdkVersion = minSdkVersion;
} else if (cdvMinSdkVersion.toInteger() < minSdkVersion) {
    ext.cdvMinSdkVersion = minSdkVersion;
}

dependencies {
    annotationProcessor 'androidx.room:room-compiler:2.3.0'
=======
if(cordovaConfig.MIN_SDK_VERSION < minSdkVersion){
    ext.cdvMinSdkVersion = minSdkVersion
>>>>>>> 1430b85c
}<|MERGE_RESOLUTION|>--- conflicted
+++ resolved
@@ -1,15 +1,8 @@
 def minSdkVersion = 21
-<<<<<<< HEAD
-if(cdvMinSdkVersion == null) {
-    ext.cdvMinSdkVersion = minSdkVersion;
-} else if (cdvMinSdkVersion.toInteger() < minSdkVersion) {
-    ext.cdvMinSdkVersion = minSdkVersion;
+if(cordovaConfig.MIN_SDK_VERSION < minSdkVersion){
+    ext.cdvMinSdkVersion = minSdkVersion
 }
 
 dependencies {
     annotationProcessor 'androidx.room:room-compiler:2.3.0'
-=======
-if(cordovaConfig.MIN_SDK_VERSION < minSdkVersion){
-    ext.cdvMinSdkVersion = minSdkVersion
->>>>>>> 1430b85c
 }