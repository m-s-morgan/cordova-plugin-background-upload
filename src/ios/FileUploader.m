#import "FileUploader.h"
@interface FileUploader()
@property (nonatomic, strong) NSMutableDictionary* responsesData;
@property (nonatomic, strong) AFURLSessionManager *manager;
@end

@implementation FileUploader
static NSInteger _parallelUploadsLimit = 1;
static FileUploader *singletonObject = nil;
static NSString * kUploadUUIDStrPropertyKey = @"com.spoon.plugin-background-upload.UUID";
+ (instancetype)sharedInstance{
    if (!singletonObject)
        singletonObject = [[FileUploader alloc] init];
    return singletonObject;
}

- (id)init{
    self = [super init];
    if (self == nil)
        return nil;
    [UploadEvent setupStorage];
    self.responsesData = [[NSMutableDictionary alloc] init];
    NSURLSessionConfiguration* configuration = [NSURLSessionConfiguration backgroundSessionConfigurationWithIdentifier:[[NSBundle mainBundle] bundleIdentifier]];
    configuration.HTTPMaximumConnectionsPerHost = FileUploader.parallelUploadsLimit;
    configuration.sessionSendsLaunchEvents = NO;
    self.manager = [[AFURLSessionManager alloc] initWithSessionConfiguration:configuration];
    __weak FileUploader *weakSelf = self;
    [self.manager setTaskDidCompleteBlock:^(NSURLSession * _Nonnull session, NSURLSessionTask * _Nonnull task, NSError * _Nullable error) {
        NSString* uploadId = [NSURLProtocol propertyForKey:kUploadUUIDStrPropertyKey inRequest:task.originalRequest];
        if (!error){
            NSData* serverData = weakSelf.responsesData[@(task.taskIdentifier)];
            NSString* serverResponse = serverData ? [[NSString alloc] initWithData:serverData encoding:NSUTF8StringEncoding] : @"";
            [weakSelf.responsesData removeObjectForKey:@(task.taskIdentifier)];
            [weakSelf createAndSendEvent:@{
                @"id" : uploadId,
                @"state" : @"UPLOADED",
                @"statusCode" : @(((NSHTTPURLResponse *)task.response).statusCode),
                @"serverResponse" : serverResponse
            }];
        } else {
            [weakSelf createAndSendEvent:@{
                @"id" : uploadId,
                @"state" : @"FAILED",
                @"error" : error.localizedDescription,
                @"errorCode" : @(error.code)
            }];
        }
    }];
    
    [self.manager setDataTaskDidReceiveDataBlock:^(NSURLSession * _Nonnull session, NSURLSessionDataTask * _Nonnull dataTask, NSData * _Nonnull data) {
        NSMutableData *responseData = weakSelf.responsesData[@(dataTask.taskIdentifier)];
        if (!responseData) {
            weakSelf.responsesData[@(dataTask.taskIdentifier)] = [NSMutableData dataWithData:data];
        } else {
            [responseData appendData:data];
        }
    }];
<<<<<<< HEAD
=======
    
    [self.manager setDidFinishEventsForBackgroundURLSessionBlock:^(NSURLSession * _Nonnull session) {
        AppDelegate *appDelegate = (AppDelegate *)[[UIApplication sharedApplication] delegate];
        if (appDelegate.backgroundCompletionBlock) {
            void (^completionHandler)(void) = appDelegate.backgroundCompletionBlock;
            appDelegate.backgroundCompletionBlock = nil;
            completionHandler();
        }
    }];
>>>>>>> 627dd5a2
    return self;
}

-(void)createAndSendEvent:(NSDictionary*)data{
    UploadEvent*event = [UploadEvent create:data];
    [self sendCallback:[event dataRepresentation]];
}

-(void)sendCallback:(NSDictionary*)info{
    [self.delegate uploadManagerDidReceiveCallback: info];
}

+(NSInteger)parallelUploadsLimit {
    return _parallelUploadsLimit;
}

+(void)setParallelUploadsLimit:(NSInteger)value {
    _parallelUploadsLimit = value;
}

-(NSURL*)tempFilePathForUpload:(NSString*)uploadId{
    NSString* path = NSSearchPathForDirectoriesInDomains(NSLibraryDirectory, NSUserDomainMask, YES)[0];
    return [NSURL fileURLWithPath:[path stringByAppendingPathComponent:[NSString stringWithFormat:@"%@.request",uploadId]]];
}
-(void)writeMultipartDataToTempFile: (NSURL*)tempFilePath
                                url:(NSURL *)url
                           uploadId:(NSString*)uploadId
                            fileURL:(NSURL *)fileURL
                            headers:(NSDictionary*)headers
                         parameters:(NSDictionary*)parameters
                            fileKey:(NSString*)fileKey
                  completionHandler:(void (^)(NSError* error, NSMutableURLRequest* request))handler{
    AFHTTPRequestSerializer *serializer = [AFHTTPRequestSerializer serializer];
    NSError *error;
    NSMutableURLRequest *request =
    [serializer multipartFormRequestWithMethod:@"POST"
                                     URLString:url.absoluteString
                                    parameters:parameters
                     constructingBodyWithBlock:^(id<AFMultipartFormData> formData){
        NSString *filename = [fileURL.absoluteString lastPathComponent];
        NSData * data = [NSData dataWithContentsOfURL:fileURL];
        [formData appendPartWithFileData:data name:fileKey fileName:filename mimeType:@"application/octet-stream"];
    }
                                         error:&error];
    if (error)
        return handler(error, nil);
    for (NSString *key in headers) {
        [request setValue:[headers objectForKey:key] forHTTPHeaderField:key];
    }
    [NSURLProtocol setProperty:uploadId forKey:kUploadUUIDStrPropertyKey inRequest:request];
    [serializer requestWithMultipartFormRequest:request writingStreamContentsToFile:tempFilePath completionHandler:^(NSError *error) {
        if (!error && ![[NSFileManager defaultManager] fileExistsAtPath:tempFilePath.path])
            error = [NSError errorWithDomain:NSCocoaErrorDomain code:NSFileReadNoSuchFileError userInfo:nil];
        handler(error, request);
    }];
}
-(void)addUpload:(NSDictionary *)payload completionHandler:(void (^)(NSError* error))handler{
    __weak FileUploader *weakSelf = self;
    NSURL *tempFilePath = [self tempFilePathForUpload:payload[@"id"]];
    [self writeMultipartDataToTempFile:tempFilePath
                                   url:[NSURL URLWithString:payload[@"serverUrl"]]
                              uploadId:payload[@"id"]
                               fileURL:[NSURL fileURLWithPath:payload[@"filePath"]]
                               headers: payload[@"headers"]
                            parameters:payload[@"parameters"]
                               fileKey:payload[@"fileKey"]
                     completionHandler:^(NSError *error, NSMutableURLRequest *request) {
        if (error)
            return handler(error);
        __block double lastProgressTimeStamp = 0;
        
        [[weakSelf.manager uploadTaskWithRequest:request
                                        fromFile:tempFilePath
                                        progress:^(NSProgress * _Nonnull uploadProgress) {
            float roundedProgress = roundf(10 * (uploadProgress.fractionCompleted*100)) / 10.0;
            NSTimeInterval currentTimestamp = [[NSDate date] timeIntervalSince1970];
            if (currentTimestamp - lastProgressTimeStamp >= 1){
                lastProgressTimeStamp = currentTimestamp;
                [weakSelf sendCallback:@{
                    @"progress" : @(roundedProgress),
                    @"id" : [NSURLProtocol propertyForKey:kUploadUUIDStrPropertyKey inRequest:request],
                    @"platform": @"ios",
                    @"state": @"UPLOADING"
                }];
            }
        }
                               completionHandler:nil] resume];
        [[NSFileManager defaultManager] removeItemAtURL:[weakSelf tempFilePathForUpload:payload[@"id"]] error:nil];
    }];
}

-(void)removeUpload:(NSString*)uploadId{
    NSURLSessionUploadTask *correspondingTask =
    [[self.manager.uploadTasks filteredArrayUsingPredicate: [NSPredicate predicateWithBlock:^BOOL(NSURLSessionUploadTask* task, NSDictionary *bindings) {
        NSString* currentId = [NSURLProtocol propertyForKey:kUploadUUIDStrPropertyKey inRequest:task.originalRequest];
        return [uploadId isEqualToString:currentId];
    }]] firstObject];
    [correspondingTask cancel];
}

-(void)acknowledgeEventReceived:(NSString*)eventId{
    [[UploadEvent eventWithId:eventId] destroy];
}
@end<|MERGE_RESOLUTION|>--- conflicted
+++ resolved
@@ -55,18 +55,6 @@
             [responseData appendData:data];
         }
     }];
-<<<<<<< HEAD
-=======
-    
-    [self.manager setDidFinishEventsForBackgroundURLSessionBlock:^(NSURLSession * _Nonnull session) {
-        AppDelegate *appDelegate = (AppDelegate *)[[UIApplication sharedApplication] delegate];
-        if (appDelegate.backgroundCompletionBlock) {
-            void (^completionHandler)(void) = appDelegate.backgroundCompletionBlock;
-            appDelegate.backgroundCompletionBlock = nil;
-            completionHandler();
-        }
-    }];
->>>>>>> 627dd5a2
     return self;
 }
 
