import { Component, NgZone, ViewChild, ElementRef} from '@angular/core';
import { ImagePicker } from '@ionic-native/image-picker/ngx';
import { WebView } from '@ionic-native/ionic-webview/ngx';
import { Platform } from '@ionic/angular';

import { Media } from '../model/media';

declare var FileTransferManager: any;

@Component({
  selector: 'app-home',
  templateUrl: 'home.page.html',
  styleUrls: ['home.page.scss'],
})

export class HomePage {

  allMedia: Array<Media> = [];
  pendingMedia: Array<Media> = [];
  logs: Array<String> = [];
  uploader: any;

  @ViewChild('logs_container', {read: ElementRef, static: true }) logsContainer: ElementRef;

  constructor(private platform: Platform, private _ngZone: NgZone, private imgPicker: ImagePicker, private webView: WebView) {
    this.platform.ready().then(() => {

      this.uploader = FileTransferManager.init({
        parallelUploadsLimit: 2,
        foregroundTitle: 'Upload service',
        foregroundContent: 'Background upload service running'
      }, event => {
        console.log('EVENT');
<<<<<<< HEAD
        const correspondingMedia = this.getMediaWithId(event.id);
        if (!correspondingMedia) return;

        if (event.state == 'UPLOADED') {
          this.log("Upload: " + event.id + " has been completed successfully");
=======
        var correspondingMedia = self.getMediaWithId(event.id);
        if (!correspondingMedia) { return; }

        if (event.state == 'UPLOADED') { 
          console.log("upload: " + event.id + " has been completed successfully");
>>>>>>> 2684074a
          console.log(event.statusCode, event.serverResponse);
          correspondingMedia.updateStatus("Uploaded successfully");
        } else if (event.state == 'FAILED') {
          if (event.id) {
            this.log("Upload: " + event.id + " has failed");
            correspondingMedia.updateStatus("Error while uploading");
          } else {
            console.error("uploader caught an error: " + event.error);
          }
        } else if (event.state == 'UPLOADING') {
          this.log("Uploading: " + event.id + " progress: " + event.progress + "%");
          correspondingMedia.updateStatus("Uploading: " + event.progress + "%");
        }
<<<<<<< HEAD
          
=======

>>>>>>> 2684074a
        if (event.eventId)
          this.uploader.acknowledgeEvent(event.eventId);
      });
    })
  }

  cancelUpload(media: Media): void {
    this.uploader.removeUpload(media.id, res => {
      media.updateStatus("Aborted");
      console.log('removeUpload result: ', res);
      this.log("Upload: " + media.id + " aborted");
    }, err => alert('Error removing upload'));
  }

  openGallery(): void {
    this.imgPicker.getPictures({
      maximumImagesCount: 3
    }).then(file_uris => {
      if(typeof file_uris == 'string') return;
      file_uris.forEach(file_uri => {
        const media = new Media(file_uri, this.webView.convertFileSrc(file_uri), this._ngZone);
        this.allMedia.push(media);
        this.log("Upload: " + media.id + " added");
      });
      this.refreshRemainsMediaToUpload();
    }, err => console.log('err: ' + err));
  }

  startUpload(media: Media) {
    const options: any = {
      serverUrl: "https://en7paaa03bwd.x.pipedream.net/",
      filePath: media.uri,
      fileKey: "file",
      id: media.id,
      notificationTitle: "Uploading image (Job 0)",
      headers: {},
      parameters: {
        colors: 1,
        faces: 1,
        image_metadata: 1,
        phash: 1,
        signature: "924736486",
        tags: "device_id_F13F74C5-4F03-B800-2F76D3C37B27",
        timestamp: 1572858811,
        type: "authenticated"
      }
    };
    this.uploader.startUpload(options);
    media.updateStatus("Uploading...");
    this.log("Upload: " + media.id + " start");
  }

  retryUpload(media: Media) {
    media.updateStatus(null);
    this.startUpload(media);
  }

  removeUpload(media: Media) {
    this.allMedia = this.allMedia.filter(m => m.id != media.id);
    this.refreshRemainsMediaToUpload();
  }

  async uploadAll() {
    this.refreshRemainsMediaToUpload();
    while(this.pendingMedia.length > 0) {
      this.startUpload(this.pendingMedia.pop());
      await this.sleep(400);
    }
  }

  canActOnMedia(actionName: string, media:Media ):boolean {
    switch(actionName) {
      case 'startUpload':
        return !media.status;
      case 'retryUpload':
        return media.status && media.status.indexOf('Error') > -1;
      case 'cancelUpload':
        return media.status && media.status.indexOf('%') > -1;
      case 'removeUpload':
        return !media.status || (media.status && media.status.indexOf('%') < 0);  
      default:
        return true;
    }
  }

  private getMediaWithId(mediaId) {
    return this.allMedia.find(media => media.id == mediaId);
  }

  private refreshRemainsMediaToUpload() {
    this.pendingMedia = this.allMedia.filter(media => !media.status);
  }

  private log(message: String) {
    console.log(message);
    this._ngZone.run(() => {
      this.logs.push(message);
      setTimeout(() => {
        this.logsContainer.nativeElement.scrollTop = this.logsContainer.nativeElement.scrollHeight;
      },200)
    });
  }

  private async sleep(time) {
    return new Promise((resolve,reject) => setTimeout(resolve, time))
  }
}<|MERGE_RESOLUTION|>--- conflicted
+++ resolved
@@ -31,19 +31,11 @@
         foregroundContent: 'Background upload service running'
       }, event => {
         console.log('EVENT');
-<<<<<<< HEAD
         const correspondingMedia = this.getMediaWithId(event.id);
         if (!correspondingMedia) return;
 
         if (event.state == 'UPLOADED') {
           this.log("Upload: " + event.id + " has been completed successfully");
-=======
-        var correspondingMedia = self.getMediaWithId(event.id);
-        if (!correspondingMedia) { return; }
-
-        if (event.state == 'UPLOADED') { 
-          console.log("upload: " + event.id + " has been completed successfully");
->>>>>>> 2684074a
           console.log(event.statusCode, event.serverResponse);
           correspondingMedia.updateStatus("Uploaded successfully");
         } else if (event.state == 'FAILED') {
@@ -57,11 +49,7 @@
           this.log("Uploading: " + event.id + " progress: " + event.progress + "%");
           correspondingMedia.updateStatus("Uploading: " + event.progress + "%");
         }
-<<<<<<< HEAD
           
-=======
-
->>>>>>> 2684074a
         if (event.eventId)
           this.uploader.acknowledgeEvent(event.eventId);
       });
