<?xml version='1.0' encoding='utf-8'?>
<widget id="com.ionicframework.uploaddemo581403" version="0.0.1" xmlns="http://www.w3.org/ns/widgets" xmlns:cdv="http://cordova.apache.org/ns/1.0">
    <name>upload_demo</name>
    <description>An awesome Ionic/Cordova app.</description>
    <author email="hi@ionicframework" href="http://ionicframework.com/">Ionic Framework Team</author>
    <content src="index.html" />
    <access origin="*" />
    <allow-navigation href="http://ionic.local/*" />
    <allow-navigation href="http://192.168.10.220:8100" />
    <allow-intent href="http://*/*" />
    <allow-intent href="https://*/*" />
    <allow-intent href="tel:*" />
    <allow-intent href="sms:*" />
    <allow-intent href="mailto:*" />
    <allow-intent href="geo:*" />
    <platform name="android">
        <allow-intent href="market:*" />
        <preference name="android-minSdkVersion" value="21" />
        <preference name="android-targetSdkVersion" value="22" />
        <icon density="ldpi" src="resources/android/icon/drawable-ldpi-icon.png" />
        <icon density="mdpi" src="resources/android/icon/drawable-mdpi-icon.png" />
        <icon density="hdpi" src="resources/android/icon/drawable-hdpi-icon.png" />
        <icon density="xhdpi" src="resources/android/icon/drawable-xhdpi-icon.png" />
        <icon density="xxhdpi" src="resources/android/icon/drawable-xxhdpi-icon.png" />
        <icon density="xxxhdpi" src="resources/android/icon/drawable-xxxhdpi-icon.png" />
        <splash density="land-ldpi" src="resources/android/splash/drawable-land-ldpi-screen.png" />
        <splash density="land-mdpi" src="resources/android/splash/drawable-land-mdpi-screen.png" />
        <splash density="land-hdpi" src="resources/android/splash/drawable-land-hdpi-screen.png" />
        <splash density="land-xhdpi" src="resources/android/splash/drawable-land-xhdpi-screen.png" />
        <splash density="land-xxhdpi" src="resources/android/splash/drawable-land-xxhdpi-screen.png" />
        <splash density="land-xxxhdpi" src="resources/android/splash/drawable-land-xxxhdpi-screen.png" />
        <splash density="port-ldpi" src="resources/android/splash/drawable-port-ldpi-screen.png" />
        <splash density="port-mdpi" src="resources/android/splash/drawable-port-mdpi-screen.png" />
        <splash density="port-hdpi" src="resources/android/splash/drawable-port-hdpi-screen.png" />
        <splash density="port-xhdpi" src="resources/android/splash/drawable-port-xhdpi-screen.png" />
        <splash density="port-xxhdpi" src="resources/android/splash/drawable-port-xxhdpi-screen.png" />
        <splash density="port-xxxhdpi" src="resources/android/splash/drawable-port-xxxhdpi-screen.png" />
    </platform>
    <platform name="ios">
        <allow-intent href="itms:*" />
        <allow-intent href="itms-apps:*" />
    </platform>
    <preference name="webviewbounce" value="false" />
    <preference name="UIWebViewBounce" value="false" />
    <preference name="DisallowOverscroll" value="true" />
    <preference name="android-minSdkVersion" value="16" />
    <preference name="BackupWebStorage" value="none" />
    <preference name="SplashMaintainAspectRatio" value="true" />
    <preference name="FadeSplashScreenDuration" value="300" />
    <preference name="SplashShowOnlyFirstTime" value="false" />
    <feature name="StatusBar">
        <param name="ios-package" onload="true" value="CDVStatusBar" />
    </feature>
    <plugin name="ionic-plugin-keyboard" spec="~2.2.1" />
    <plugin name="cordova-plugin-whitelist" spec="1.3.1" />
    <plugin name="cordova-plugin-console" spec="1.0.5" />
    <plugin name="cordova-plugin-statusbar" spec="2.2.1" />
    <plugin name="cordova-plugin-device" spec="1.1.4" />
    <plugin name="cordova-plugin-splashscreen" spec="~4.0.1" />
    <plugin name="cordova-plugin-image-picker" spec="~1.1.1" />
    <engine name="ios" spec="~4.3.1" />
<<<<<<< HEAD
=======
    <engine name="android" spec="~6.1.2" />
    <plugin name="cordova-plugin-background-upload" spec="https://github.com/spoonconsulting/cordova-plugin-background-upload.git#afnetworking" />
>>>>>>> 658a6b73
    <preference name="SplashScreen" value="screen" />
    <preference name="SplashScreenDelay" value="3000" />
    <engine name="android" spec="8.0.0" />
</widget><|MERGE_RESOLUTION|>--- conflicted
+++ resolved
@@ -59,11 +59,7 @@
     <plugin name="cordova-plugin-splashscreen" spec="~4.0.1" />
     <plugin name="cordova-plugin-image-picker" spec="~1.1.1" />
     <engine name="ios" spec="~4.3.1" />
-<<<<<<< HEAD
-=======
-    <engine name="android" spec="~6.1.2" />
     <plugin name="cordova-plugin-background-upload" spec="https://github.com/spoonconsulting/cordova-plugin-background-upload.git#afnetworking" />
->>>>>>> 658a6b73
     <preference name="SplashScreen" value="screen" />
     <preference name="SplashScreenDelay" value="3000" />
     <engine name="android" spec="8.0.0" />
